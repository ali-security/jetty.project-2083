--- conflicted
+++ resolved
@@ -94,7 +94,6 @@
  *
  * @param jdk the jdk tool name (in jenkins) to use for this build
  * @param cmdline the command line in "<profiles> <goals> <properties>"`format.
-<<<<<<< HEAD
  * @paran mvnName maven installation to use
  * @return the Jenkinsfile step representing a maven build
  */
@@ -103,38 +102,14 @@
   def mavenOpts = '-Xms1g -Xmx4g -Djava.awt.headless=true'
 
   withMaven(
-    maven: mvnName,
-    jdk: "$jdk",
-    publisherStrategy: 'EXPLICIT',
-    options: [junitPublisher(disabled: junitPublishDisabled), mavenLinkerPublisher(disabled: false), pipelineGraphPublisher(disabled: false)],
-    mavenOpts: mavenOpts,
-    mavenLocalRepo: localRepo) {
+          maven: mvnName,
+          jdk: "$jdk",
+          publisherStrategy: 'EXPLICIT',
+          options: [junitPublisher(disabled: junitPublishDisabled), mavenLinkerPublisher(disabled: false), pipelineGraphPublisher(disabled: false)],
+          mavenOpts: mavenOpts,
+          mavenLocalRepo: localRepo) {
     // Some common Maven command line + provided command line
     sh "mvn -Premote-session-tests -Pci -V -B -e -fae -Dmaven.test.failure.ignore=true -Djetty.testtracker.log=true $cmdline -Dunix.socket.tmp=" + env.JENKINS_HOME
-=======
- * @param consoleParsers array of console parsers to run
- */
-def mavenBuild(jdk, cmdline, mvnName, consoleParsers) {
-  script {
-    try {
-      withEnv(["JAVA_HOME=${ tool "$jdk" }",
-               "PATH+MAVEN=${env.JAVA_HOME}/bin:${tool "$mvnName"}/bin",
-               "MAVEN_OPTS=-Xms2g -Xmx4g -Djava.awt.headless=true"]) {
-        configFileProvider(
-                [configFile(fileId: 'oss-settings.xml', variable: 'GLOBAL_MVN_SETTINGS')]) {
-          sh "mvn -s $GLOBAL_MVN_SETTINGS -Dmaven.repo.local=.repository -Premote-session-tests -Pci -fae -V -B -e -Djetty.testtracker.log=true $cmdline -Dunix.socket.tmp=" +
-                     env.JENKINS_HOME
-        }
-      }
-    }
-    finally
-    {
-      junit testResults: '**/target/surefire-reports/*.xml,**/target/invoker-reports/TEST*.xml'
-      if(consoleParsers!=null){
-        warnings consoleParsers: consoleParsers
-      }
-    }
->>>>>>> 47885f7e
   }
 }
 
