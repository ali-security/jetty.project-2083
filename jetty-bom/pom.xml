--- conflicted
+++ resolved
@@ -210,12 +210,8 @@
       <dependency>
         <groupId>org.eclipse.jetty</groupId>
         <artifactId>infinispan-remote</artifactId>
-<<<<<<< HEAD
-        <version>11.0.12-SNAPSHOT</version>
-=======
         <classifier>config</classifier>
-        <version>10.0.12-SNAPSHOT</version>
->>>>>>> 77ad0189
+        <version>11.0.12-SNAPSHOT</version>
       </dependency>
       <dependency>
         <groupId>org.eclipse.jetty</groupId>
@@ -225,12 +221,8 @@
       <dependency>
         <groupId>org.eclipse.jetty</groupId>
         <artifactId>infinispan-embedded</artifactId>
-<<<<<<< HEAD
-        <version>11.0.12-SNAPSHOT</version>
-=======
         <classifier>config</classifier>
-        <version>10.0.12-SNAPSHOT</version>
->>>>>>> 77ad0189
+        <version>11.0.12-SNAPSHOT</version>
       </dependency>
       <dependency>
         <groupId>org.eclipse.jetty</groupId>
