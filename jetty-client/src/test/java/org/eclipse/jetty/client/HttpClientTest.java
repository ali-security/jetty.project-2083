//
//  ========================================================================
//  Copyright (c) 1995-2016 Mort Bay Consulting Pty. Ltd.
//  ------------------------------------------------------------------------
//  All rights reserved. This program and the accompanying materials
//  are made available under the terms of the Eclipse Public License v1.0
//  and Apache License v2.0 which accompanies this distribution.
//
//      The Eclipse Public License is available at
//      http://www.eclipse.org/legal/epl-v10.html
//
//      The Apache License v2.0 is available at
//      http://www.opensource.org/licenses/apache2.0.php
//
//  You may elect to redistribute this code under either of these licenses.
//  ========================================================================
//

package org.eclipse.jetty.client;

import java.io.IOException;
import java.io.InputStream;
import java.io.OutputStream;
import java.net.HttpCookie;
import java.net.InetAddress;
import java.net.InetSocketAddress;
import java.net.ServerSocket;
import java.net.Socket;
import java.net.URI;
import java.net.URLEncoder;
import java.net.UnknownHostException;
import java.nio.ByteBuffer;
import java.nio.charset.StandardCharsets;
import java.nio.file.Files;
import java.nio.file.Path;
import java.nio.file.Paths;
import java.nio.file.StandardOpenOption;
import java.util.ArrayList;
import java.util.Arrays;
import java.util.Collections;
import java.util.Iterator;
import java.util.List;
import java.util.NoSuchElementException;
import java.util.Random;
import java.util.concurrent.CountDownLatch;
import java.util.concurrent.Exchanger;
import java.util.concurrent.ExecutionException;
import java.util.concurrent.TimeUnit;
import java.util.concurrent.TimeoutException;
import java.util.concurrent.atomic.AtomicBoolean;
import java.util.concurrent.atomic.AtomicInteger;
import java.util.concurrent.atomic.AtomicLong;
import java.util.concurrent.atomic.AtomicReference;

import javax.servlet.ServletException;
import javax.servlet.ServletOutputStream;
import javax.servlet.http.HttpServletRequest;
import javax.servlet.http.HttpServletResponse;

import org.eclipse.jetty.client.api.Connection;
import org.eclipse.jetty.client.api.ContentProvider;
import org.eclipse.jetty.client.api.ContentResponse;
import org.eclipse.jetty.client.api.Destination;
import org.eclipse.jetty.client.api.Request;
import org.eclipse.jetty.client.api.Response;
import org.eclipse.jetty.client.api.Result;
import org.eclipse.jetty.client.http.HttpClientTransportOverHTTP;
import org.eclipse.jetty.client.http.HttpConnectionOverHTTP;
import org.eclipse.jetty.client.http.HttpDestinationOverHTTP;
import org.eclipse.jetty.client.util.BufferingResponseListener;
import org.eclipse.jetty.client.util.BytesContentProvider;
import org.eclipse.jetty.client.util.DeferredContentProvider;
import org.eclipse.jetty.client.util.FutureResponseListener;
import org.eclipse.jetty.client.util.StringContentProvider;
import org.eclipse.jetty.http.HttpField;
import org.eclipse.jetty.http.HttpHeader;
import org.eclipse.jetty.http.HttpHeaderValue;
import org.eclipse.jetty.http.HttpMethod;
import org.eclipse.jetty.http.HttpVersion;
import org.eclipse.jetty.io.AbstractConnection;
import org.eclipse.jetty.io.EndPoint;
import org.eclipse.jetty.server.handler.AbstractHandler;
import org.eclipse.jetty.toolchain.test.TestingDir;
import org.eclipse.jetty.toolchain.test.annotation.Slow;
import org.eclipse.jetty.util.Callback;
import org.eclipse.jetty.util.FuturePromise;
import org.eclipse.jetty.util.IO;
import org.eclipse.jetty.util.Promise;
import org.eclipse.jetty.util.SocketAddressResolver;
import org.eclipse.jetty.util.log.StacklessLogging;
import org.eclipse.jetty.util.ssl.SslContextFactory;
import org.hamcrest.Matchers;
import org.junit.Assert;
import org.junit.Assume;
import org.junit.Rule;
import org.junit.Test;

public class HttpClientTest extends AbstractHttpClientServerTest
{
    @Rule
    public TestingDir testdir = new TestingDir();

    public HttpClientTest(SslContextFactory sslContextFactory)
    {
        super(sslContextFactory);
    }

    @Test
    public void testStoppingClosesConnections() throws Exception
    {
        start(new EmptyServerHandler());

        String host = "localhost";
        int port = connector.getLocalPort();
        String path = "/";
        Response response = client.GET(scheme + "://" + host + ":" + port + path);
        Assert.assertEquals(200, response.getStatus());

        HttpDestinationOverHTTP destination = (HttpDestinationOverHTTP)client.getDestination(scheme, host, port);
        DuplexConnectionPool connectionPool = destination.getConnectionPool();

        long start = System.nanoTime();
        HttpConnectionOverHTTP connection = null;
        while (connection == null && TimeUnit.NANOSECONDS.toSeconds(System.nanoTime() - start) < 5)
        {
            connection = (HttpConnectionOverHTTP)connectionPool.getIdleConnections().peek();
            TimeUnit.MILLISECONDS.sleep(10);
        }
        Assert.assertNotNull(connection);

        String uri = destination.getScheme() + "://" + destination.getHost() + ":" + destination.getPort();
        client.getCookieStore().add(URI.create(uri), new HttpCookie("foo", "bar"));

        client.stop();

        Assert.assertEquals(0, client.getDestinations().size());
        Assert.assertEquals(0, connectionPool.getIdleConnectionCount());
        Assert.assertEquals(0, connectionPool.getActiveConnectionCount());
        Assert.assertFalse(connection.getEndPoint().isOpen());
    }

    @Test
    public void test_DestinationCount() throws Exception
    {
        start(new EmptyServerHandler());

        String host = "localhost";
        int port = connector.getLocalPort();
        client.GET(scheme + "://" + host + ":" + port);

        List<Destination> destinations = client.getDestinations();
        Assert.assertNotNull(destinations);
        Assert.assertEquals(1, destinations.size());
        Destination destination = destinations.get(0);
        Assert.assertNotNull(destination);
        Assert.assertEquals(scheme, destination.getScheme());
        Assert.assertEquals(host, destination.getHost());
        Assert.assertEquals(port, destination.getPort());
    }

    @Test
    public void test_GET_ResponseWithoutContent() throws Exception
    {
        start(new EmptyServerHandler());

        Response response = client.GET(scheme + "://localhost:" + connector.getLocalPort());

        Assert.assertNotNull(response);
        Assert.assertEquals(200, response.getStatus());
    }

    @Test
    public void test_GET_ResponseWithContent() throws Exception
    {
        final byte[] data = new byte[]{0, 1, 2, 3, 4, 5, 6, 7};
        start(new AbstractHandler()
        {
            @Override
            public void handle(String target, org.eclipse.jetty.server.Request baseRequest, HttpServletRequest request, HttpServletResponse response) throws IOException, ServletException
            {
                response.getOutputStream().write(data);
                baseRequest.setHandled(true);
            }
        });

        client.setConnectBlocking(true);
        ContentResponse response = client.GET(scheme + "://localhost:" + connector.getLocalPort());

        Assert.assertNotNull(response);
        Assert.assertEquals(200, response.getStatus());
        byte[] content = response.getContent();
        Assert.assertArrayEquals(data, content);
    }

    @Test
    public void test_GET_WithParameters_ResponseWithContent() throws Exception
    {
        final String paramName1 = "a";
        final String paramName2 = "b";
        start(new AbstractHandler()
        {
            @Override
            public void handle(String target, org.eclipse.jetty.server.Request baseRequest, HttpServletRequest request, HttpServletResponse response) throws IOException, ServletException
            {
                response.setCharacterEncoding("UTF-8");
                ServletOutputStream output = response.getOutputStream();
                String paramValue1 = request.getParameter(paramName1);
                output.write(paramValue1.getBytes(StandardCharsets.UTF_8));
                String paramValue2 = request.getParameter(paramName2);
                Assert.assertEquals("", paramValue2);
                output.write("empty".getBytes(StandardCharsets.UTF_8));
                baseRequest.setHandled(true);
            }
        });

        String value1 = "\u20AC";
        String paramValue1 = URLEncoder.encode(value1, "UTF-8");
        String query = paramName1 + "=" + paramValue1 + "&" + paramName2;
        ContentResponse response = client.GET(scheme + "://localhost:" + connector.getLocalPort() + "/?" + query);

        Assert.assertNotNull(response);
        Assert.assertEquals(200, response.getStatus());
        String content = new String(response.getContent(), StandardCharsets.UTF_8);
        Assert.assertEquals(value1 + "empty", content);
    }

    @Test
    public void test_GET_WithParametersMultiValued_ResponseWithContent() throws Exception
    {
        final String paramName1 = "a";
        final String paramName2 = "b";
        start(new AbstractHandler()
        {
            @Override
            public void handle(String target, org.eclipse.jetty.server.Request baseRequest, HttpServletRequest request, HttpServletResponse response) throws IOException, ServletException
            {
                response.setCharacterEncoding("UTF-8");
                ServletOutputStream output = response.getOutputStream();
                String[] paramValues1 = request.getParameterValues(paramName1);
                for (String paramValue : paramValues1)
                    output.write(paramValue.getBytes(StandardCharsets.UTF_8));
                String paramValue2 = request.getParameter(paramName2);
                output.write(paramValue2.getBytes(StandardCharsets.UTF_8));
                baseRequest.setHandled(true);
            }
        });

        String value11 = "\u20AC";
        String value12 = "\u20AA";
        String value2 = "&";
        String paramValue11 = URLEncoder.encode(value11, "UTF-8");
        String paramValue12 = URLEncoder.encode(value12, "UTF-8");
        String paramValue2 = URLEncoder.encode(value2, "UTF-8");
        String query = paramName1 + "=" + paramValue11 + "&" + paramName1 + "=" + paramValue12 + "&" + paramName2 + "=" + paramValue2;
        ContentResponse response = client.GET(scheme + "://localhost:" + connector.getLocalPort() + "/?" + query);

        Assert.assertNotNull(response);
        Assert.assertEquals(200, response.getStatus());
        String content = new String(response.getContent(), StandardCharsets.UTF_8);
        Assert.assertEquals(value11 + value12 + value2, content);
    }

    @Test
    public void test_POST_WithParameters() throws Exception
    {
        final String paramName = "a";
        final String paramValue = "\u20AC";
        start(new AbstractHandler()
        {
            @Override
            public void handle(String target, org.eclipse.jetty.server.Request baseRequest, HttpServletRequest request, HttpServletResponse response) throws IOException, ServletException
            {
                baseRequest.setHandled(true);
                String value = request.getParameter(paramName);
                if (paramValue.equals(value))
                {
                    response.setCharacterEncoding("UTF-8");
                    response.setContentType("text/plain");
                    response.getOutputStream().print(value);
                }
            }
        });

        ContentResponse response = client.POST(scheme + "://localhost:" + connector.getLocalPort())
                .param(paramName, paramValue)
                .timeout(5, TimeUnit.SECONDS)
                .send();

        Assert.assertNotNull(response);
        Assert.assertEquals(200, response.getStatus());
        Assert.assertEquals(paramValue, new String(response.getContent(), StandardCharsets.UTF_8));
    }

    @Test
    public void test_PUT_WithParameters() throws Exception
    {
        final String paramName = "a";
        final String paramValue = "\u20AC";
        final String encodedParamValue = URLEncoder.encode(paramValue, "UTF-8");
        start(new AbstractHandler()
        {
            @Override
            public void handle(String target, org.eclipse.jetty.server.Request baseRequest, HttpServletRequest request, HttpServletResponse response) throws IOException, ServletException
            {
                baseRequest.setHandled(true);
                String value = request.getParameter(paramName);
                if (paramValue.equals(value))
                {
                    response.setCharacterEncoding("UTF-8");
                    response.setContentType("text/plain");
                    response.getOutputStream().print(value);
                }
            }
        });

        URI uri = URI.create(scheme + "://localhost:" + connector.getLocalPort() + "/path?" + paramName + "=" + encodedParamValue);
        ContentResponse response = client.newRequest(uri)
                .method(HttpMethod.PUT)
                .timeout(5, TimeUnit.SECONDS)
                .send();

        Assert.assertNotNull(response);
        Assert.assertEquals(200, response.getStatus());
        Assert.assertEquals(paramValue, new String(response.getContent(), StandardCharsets.UTF_8));
    }

    @Test
    public void test_POST_WithParameters_WithContent() throws Exception
    {
        final byte[] content = {0, 1, 2, 3};
        final String paramName = "a";
        final String paramValue = "\u20AC";
        start(new AbstractHandler()
        {
            @Override
            public void handle(String target, org.eclipse.jetty.server.Request baseRequest, HttpServletRequest request, HttpServletResponse response) throws IOException, ServletException
            {
                baseRequest.setHandled(true);
                consume(request.getInputStream(), true);
                String value = request.getParameter(paramName);
                if (paramValue.equals(value))
                {
                    response.setCharacterEncoding("UTF-8");
                    response.setContentType("text/plain");
                    response.getOutputStream().write(content);
                }
            }
        });

        ContentResponse response = client.POST(scheme + "://localhost:" + connector.getLocalPort() + "/?b=1")
                .param(paramName, paramValue)
                .content(new BytesContentProvider(content))
                .timeout(5, TimeUnit.SECONDS)
                .send();

        Assert.assertNotNull(response);
        Assert.assertEquals(200, response.getStatus());
        Assert.assertArrayEquals(content, response.getContent());
    }

    @Test
    public void test_POST_WithContent_NotifiesRequestContentListener() throws Exception
    {
        start(new AbstractHandler()
        {
            @Override
            public void handle(String target, org.eclipse.jetty.server.Request baseRequest, HttpServletRequest request, HttpServletResponse response) throws IOException, ServletException
            {
                baseRequest.setHandled(true);
                consume(request.getInputStream(), true);
            }
        });

        final byte[] content = {0, 1, 2, 3};
        ContentResponse response = client.POST(scheme + "://localhost:" + connector.getLocalPort())
                .onRequestContent((request, buffer) ->
                {
                    byte[] bytes = new byte[buffer.remaining()];
                    buffer.get(bytes);
                    if (!Arrays.equals(content, bytes))
                        request.abort(new Exception());
                })
                .content(new BytesContentProvider(content))
                .timeout(5, TimeUnit.SECONDS)
                .send();

        Assert.assertNotNull(response);
        Assert.assertEquals(200, response.getStatus());
    }

    @Test
    public void test_POST_WithContent_TracksProgress() throws Exception
    {
        start(new AbstractHandler()
        {
            @Override
            public void handle(String target, org.eclipse.jetty.server.Request baseRequest, HttpServletRequest request, HttpServletResponse response) throws IOException, ServletException
            {
                baseRequest.setHandled(true);
                consume(request.getInputStream(), true);
            }
        });

        final AtomicInteger progress = new AtomicInteger();
        ContentResponse response = client.POST(scheme + "://localhost:" + connector.getLocalPort())
                .onRequestContent((request, buffer) ->
                {
                    byte[] bytes = new byte[buffer.remaining()];
                    Assert.assertEquals(1, bytes.length);
                    buffer.get(bytes);
                    Assert.assertEquals(bytes[0], progress.getAndIncrement());
                })
                .content(new BytesContentProvider(new byte[]{0}, new byte[]{1}, new byte[]{2}, new byte[]{3}, new byte[]{4}))
                .timeout(5, TimeUnit.SECONDS)
                .send();

        Assert.assertNotNull(response);
        Assert.assertEquals(200, response.getStatus());
        Assert.assertEquals(5, progress.get());
    }

    @Test
    public void test_QueuedRequest_IsSent_WhenPreviousRequestSucceeded() throws Exception
    {
        start(new EmptyServerHandler());

        client.setMaxConnectionsPerDestination(1);

        final CountDownLatch latch = new CountDownLatch(1);
        final CountDownLatch successLatch = new CountDownLatch(2);
        client.newRequest("localhost", connector.getLocalPort())
                .scheme(scheme)
                .onRequestBegin(request ->
                {
                    try
                    {
                        latch.await();
                    }
                    catch (InterruptedException x)
                    {
                        x.printStackTrace();
                    }
                })
                .send(new Response.Listener.Adapter()
                {
                    @Override
                    public void onSuccess(Response response)
                    {
                        Assert.assertEquals(200, response.getStatus());
                        successLatch.countDown();
                    }
                });

        client.newRequest("localhost", connector.getLocalPort())
                .scheme(scheme)
                .onRequestQueued(request -> latch.countDown())
                .send(new Response.Listener.Adapter()
                {
                    @Override
                    public void onSuccess(Response response)
                    {
                        Assert.assertEquals(200, response.getStatus());
                        successLatch.countDown();
                    }
                });

        Assert.assertTrue(successLatch.await(5, TimeUnit.SECONDS));
    }

    @Test
    public void test_QueuedRequest_IsSent_WhenPreviousRequestClosedConnection() throws Exception
    {
        start(new AbstractHandler()
        {
            @Override
            public void handle(String target, org.eclipse.jetty.server.Request baseRequest, HttpServletRequest request, HttpServletResponse response) throws IOException, ServletException
            {
                if (target.endsWith("/one"))
                    baseRequest.getHttpChannel().getEndPoint().close();
                else
                    baseRequest.setHandled(true);
            }
        });

        client.setMaxConnectionsPerDestination(1);

        try (StacklessLogging stackless = new StacklessLogging(org.eclipse.jetty.server.HttpChannel.class))
        {
            final CountDownLatch latch = new CountDownLatch(2);
            client.newRequest("localhost", connector.getLocalPort())
            .scheme(scheme)
            .path("/one")
            .onResponseFailure((response, failure) -> latch.countDown())
            .send(null);

            client.newRequest("localhost", connector.getLocalPort())
            .scheme(scheme)
            .path("/two")
            .onResponseSuccess(response ->
            {
                Assert.assertEquals(200, response.getStatus());
                latch.countDown();
            })
            .send(null);

            Assert.assertTrue(latch.await(5, TimeUnit.SECONDS));
        }
    }

    @Test
    public void test_ExchangeIsComplete_OnlyWhenBothRequestAndResponseAreComplete() throws Exception
    {
        start(new RespondThenConsumeHandler());

        // Prepare a big file to upload
        Path targetTestsDir = testdir.getEmptyPathDir();
        Files.createDirectories(targetTestsDir);
        Path file = Paths.get(targetTestsDir.toString(), "http_client_conversation.big");
        try (OutputStream output = Files.newOutputStream(file, StandardOpenOption.CREATE))
        {
            byte[] kb = new byte[1024];
            for (int i = 0; i < 10 * 1024; ++i)
                output.write(kb);
        }

        final CountDownLatch latch = new CountDownLatch(3);
        final AtomicLong exchangeTime = new AtomicLong();
        final AtomicLong requestTime = new AtomicLong();
        final AtomicLong responseTime = new AtomicLong();
        client.newRequest("localhost", connector.getLocalPort())
                .scheme(scheme)
                .file(file)
                .onRequestSuccess(request ->
                {
                    requestTime.set(System.nanoTime());
                    latch.countDown();
                })
                .send(new Response.Listener.Adapter()
                {
                    @Override
                    public void onSuccess(Response response)
                    {
                        responseTime.set(System.nanoTime());
                        latch.countDown();
                    }

                    @Override
                    public void onComplete(Result result)
                    {
                        exchangeTime.set(System.nanoTime());
                        latch.countDown();
                    }
                });

        Assert.assertTrue(latch.await(10, TimeUnit.SECONDS));

        Assert.assertTrue(requestTime.get() <= exchangeTime.get());
        Assert.assertTrue(responseTime.get() <= exchangeTime.get());

        // Give some time to the server to consume the request content
        // This is just to avoid exception traces in the test output
        Thread.sleep(1000);

        Files.delete(file);
    }

    @Test
    public void test_ExchangeIsComplete_WhenRequestFailsMidway_WithResponse() throws Exception
    {
        start(new AbstractHandler()
        {
            @Override
            public void handle(String target, org.eclipse.jetty.server.Request baseRequest, HttpServletRequest request, HttpServletResponse response) throws IOException, ServletException
            {
                // Echo back
                IO.copy(request.getInputStream(), response.getOutputStream());
            }
        });

        final CountDownLatch latch = new CountDownLatch(1);
        client.newRequest("localhost", connector.getLocalPort())
                .scheme(scheme)
                // The second ByteBuffer set to null will throw an exception
                .content(new ContentProvider()
                {
                    @Override
                    public long getLength()
                    {
                        return -1;
                    }

                    @Override
                    public Iterator<ByteBuffer> iterator()
                    {
                        return new Iterator<ByteBuffer>()
                        {
                            @Override
                            public boolean hasNext()
                            {
                                return true;
                            }

                            @Override
                            public ByteBuffer next()
                            {
                                throw new NoSuchElementException("explicitly_thrown_by_test");
                            }

                            @Override
                            public void remove()
                            {
                                throw new UnsupportedOperationException();
                            }
                        };
                    }
                })
                .send(new Response.Listener.Adapter()
                {
                    @Override
                    public void onComplete(Result result)
                    {
                        latch.countDown();
                    }
                });

        Assert.assertTrue(latch.await(5, TimeUnit.SECONDS));
    }

    @Test
    public void test_ExchangeIsComplete_WhenRequestFails_WithNoResponse() throws Exception
    {
        start(new EmptyServerHandler());

        final CountDownLatch latch = new CountDownLatch(1);
        final String host = "localhost";
        final int port = connector.getLocalPort();
        client.newRequest(host, port)
                .scheme(scheme)
                .onRequestBegin(request ->
                {
                    HttpDestinationOverHTTP destination = (HttpDestinationOverHTTP)client.getDestination(scheme, host, port);
                    destination.getConnectionPool().getActiveConnections().peek().close();
                })
                .send(new Response.Listener.Adapter()
                {
                    @Override
                    public void onComplete(Result result)
                    {
                        latch.countDown();
                    }
                });

        Assert.assertTrue(latch.await(5, TimeUnit.SECONDS));
    }

    @Slow
    @Test
    public void test_Request_IdleTimeout() throws Exception
    {
        final long idleTimeout = 1000;
        start(new AbstractHandler()
        {
            @Override
            public void handle(String target, org.eclipse.jetty.server.Request baseRequest, HttpServletRequest request, HttpServletResponse response) throws IOException, ServletException
            {
                try
                {
                    baseRequest.setHandled(true);
                    TimeUnit.MILLISECONDS.sleep(2 * idleTimeout);
                }
                catch (InterruptedException x)
                {
                    throw new ServletException(x);
                }
            }
        });

        final String host = "localhost";
        final int port = connector.getLocalPort();
        try
        {
            client.newRequest(host, port)
                    .scheme(scheme)
                    .idleTimeout(idleTimeout, TimeUnit.MILLISECONDS)
                    .timeout(3 * idleTimeout, TimeUnit.MILLISECONDS)
                    .send();
            Assert.fail();
        }
        catch (ExecutionException expected)
        {
            Assert.assertTrue(expected.getCause() instanceof TimeoutException);
        }

        // Make another request without specifying the idle timeout, should not fail
        ContentResponse response = client.newRequest(host, port)
                .scheme(scheme)
                .timeout(3 * idleTimeout, TimeUnit.MILLISECONDS)
                .send();

        Assert.assertNotNull(response);
        Assert.assertEquals(200, response.getStatus());
    }

    @Test
    public void testSendToIPv6Address() throws Exception
    {
        start(new EmptyServerHandler());

        ContentResponse response = client.newRequest("[::1]", connector.getLocalPort())
                .scheme(scheme)
                .timeout(5, TimeUnit.SECONDS)
                .send();

        Assert.assertNotNull(response);
        Assert.assertEquals(200, response.getStatus());
    }

    @Test
    public void testHeaderProcessing() throws Exception
    {
        final String headerName = "X-Header-Test";
        start(new AbstractHandler()
        {
            @Override
            public void handle(String target, org.eclipse.jetty.server.Request baseRequest, HttpServletRequest request, HttpServletResponse response) throws IOException, ServletException
            {
                baseRequest.setHandled(true);
                response.setHeader(headerName, "X");
            }
        });

        ContentResponse response = client.newRequest("localhost", connector.getLocalPort())
                .scheme(scheme)
                .onResponseHeader((response1, field) -> !field.getName().equals(headerName))
                .timeout(5, TimeUnit.SECONDS)
                .send();

        Assert.assertNotNull(response);
        Assert.assertEquals(200, response.getStatus());
        Assert.assertFalse(response.getHeaders().containsKey(headerName));
    }

    @Test
    public void testAllHeadersDiscarded() throws Exception
    {
        start(new EmptyServerHandler());

        int count = 10;
        final CountDownLatch latch = new CountDownLatch(count);
        for (int i = 0; i < count; ++i)
        {
            client.newRequest("localhost", connector.getLocalPort())
                    .scheme(scheme)
                    .send(new Response.Listener.Adapter()
                    {
                        @Override
                        public boolean onHeader(Response response, HttpField field)
                        {
                            return false;
                        }

                        @Override
                        public void onComplete(Result result)
                        {
                            if (result.isSucceeded())
                                latch.countDown();
                        }
                    });
        }

        Assert.assertTrue(latch.await(10, TimeUnit.SECONDS));
    }

    @Test
    public void test_HEAD_With_ResponseContentLength() throws Exception
    {
        final int length = 1024;
        start(new AbstractHandler()
        {
            @Override
            public void handle(String target, org.eclipse.jetty.server.Request baseRequest, HttpServletRequest request, HttpServletResponse response) throws IOException, ServletException
            {
                baseRequest.setHandled(true);
                response.getOutputStream().write(new byte[length]);
            }
        });

        // HEAD requests receive a Content-Length header, but do not
        // receive the content so they must handle this case properly
        ContentResponse response = client.newRequest("localhost", connector.getLocalPort())
                .scheme(scheme)
                .method(HttpMethod.HEAD)
                .timeout(5, TimeUnit.SECONDS)
                .send();

        Assert.assertNotNull(response);
        Assert.assertEquals(200, response.getStatus());
        Assert.assertEquals(0, response.getContent().length);

        // Perform a normal GET request to be sure the content is now read
        response = client.newRequest("localhost", connector.getLocalPort())
                .scheme(scheme)
                .timeout(5, TimeUnit.SECONDS)
                .send();

        Assert.assertNotNull(response);
        Assert.assertEquals(200, response.getStatus());
        Assert.assertEquals(length, response.getContent().length);
    }

    @Test
    public void testConnectThrowsUnknownHostException() throws Exception
    {
        start(new EmptyServerHandler());

        final CountDownLatch latch = new CountDownLatch(1);
        client.newRequest("idontexist", 80)
                .send(result ->
                {
                    Assert.assertTrue(result.isFailed());
                    Throwable failure = result.getFailure();
                    Assert.assertTrue(failure instanceof UnknownHostException);
                    latch.countDown();
                });
        Assert.assertTrue(latch.await(10, TimeUnit.SECONDS));
    }

    @Test
    public void testConnectHostWithMultipleAddresses() throws Exception
    {
        String host = "google.com";
        try
        {
            // Likely that the DNS for google.com returns multiple addresses.
            Assume.assumeTrue(InetAddress.getAllByName(host).length > 1);
        }
        catch (Throwable x)
        {
            Assume.assumeNoException(x);
        }

        startClient();
        client.setFollowRedirects(false); // Avoid redirects from 80 to 443.
        client.setSocketAddressResolver(new SocketAddressResolver.Async(client.getExecutor(), client.getScheduler(), client.getConnectTimeout())
        {
            @Override
            public void resolve(String host, int port, Promise<List<InetSocketAddress>> promise)
            {
                super.resolve(host, port, new Promise<List<InetSocketAddress>>()
                {
                    @Override
                    public void succeeded(List<InetSocketAddress> result)
                    {
                        // Add as first address an invalid address so that we test
                        // that the connect operation iterates over the addresses.
                        result.add(0, new InetSocketAddress("idontexist", 80));
                        promise.succeeded(result);
                    }

                    @Override
                    public void failed(Throwable x)
                    {
                        promise.failed(x);
                    }
                });
            }
        });

        // Response code may be 200 or 302;
        // if no exceptions the test passes.
        client.newRequest(host, 80)
                .header(HttpHeader.CONNECTION, "close")
                .send();
    }

    @Test
    public void testCustomUserAgent() throws Exception
    {
        final String userAgent = "Test/1.0";
        start(new AbstractHandler()
        {
            @Override
            public void handle(String target, org.eclipse.jetty.server.Request baseRequest, HttpServletRequest request, HttpServletResponse response) throws IOException, ServletException
            {
                baseRequest.setHandled(true);
                ArrayList<String> userAgents = Collections.list(request.getHeaders("User-Agent"));
                Assert.assertEquals(1, userAgents.size());
                Assert.assertEquals(userAgent, userAgents.get(0));
            }
        });

        ContentResponse response = client.newRequest("localhost", connector.getLocalPort())
                .scheme(scheme)
                .agent(userAgent)
                .timeout(5, TimeUnit.SECONDS)
                .send();

        Assert.assertEquals(200, response.getStatus());

        response = client.newRequest("localhost", connector.getLocalPort())
                .scheme(scheme)
                .header(HttpHeader.USER_AGENT, null)
                .header(HttpHeader.USER_AGENT, userAgent)
                .timeout(5, TimeUnit.SECONDS)
                .send();

        Assert.assertEquals(200, response.getStatus());
    }

    @Test
    public void testUserAgentCanBeRemoved() throws Exception
    {
        start(new AbstractHandler()
        {
            @Override
            public void handle(String target, org.eclipse.jetty.server.Request baseRequest, HttpServletRequest request, HttpServletResponse response) throws IOException, ServletException
            {
                baseRequest.setHandled(true);
                ArrayList<String> userAgents = Collections.list(request.getHeaders("User-Agent"));
                if ("/ua".equals(target))
                    Assert.assertEquals(1, userAgents.size());
                else
                    Assert.assertEquals(0, userAgents.size());
            }
        });

        // User agent not specified, use default.
        ContentResponse response = client.newRequest("localhost", connector.getLocalPort())
                .scheme(scheme)
                .path("/ua")
                .timeout(5, TimeUnit.SECONDS)
                .send();

        Assert.assertEquals(200, response.getStatus());

        // User agent explicitly removed.
        response = client.newRequest("localhost", connector.getLocalPort())
                .scheme(scheme)
                .agent(null)
                .timeout(5, TimeUnit.SECONDS)
                .send();

        Assert.assertEquals(200, response.getStatus());

        // User agent explicitly removed.
        response = client.newRequest("localhost", connector.getLocalPort())
                .scheme(scheme)
                .header(HttpHeader.USER_AGENT, null)
                .timeout(5, TimeUnit.SECONDS)
                .send();

        Assert.assertEquals(200, response.getStatus());
    }

    @Test
    public void testRequestListenerForMultipleEventsIsInvokedOncePerEvent() throws Exception
    {
        start(new EmptyServerHandler());

        final AtomicInteger counter = new AtomicInteger();
        Request.Listener listener = new Request.Listener()
        {
            @Override
            public void onQueued(Request request)
            {
                counter.incrementAndGet();
            }

            @Override
            public void onBegin(Request request)
            {
                counter.incrementAndGet();
            }

            @Override
            public void onHeaders(Request request)
            {
                counter.incrementAndGet();
            }

            @Override
            public void onCommit(Request request)
            {
                counter.incrementAndGet();
            }

            @Override
            public void onContent(Request request, ByteBuffer content)
            {
                // Should not be invoked
                counter.incrementAndGet();
            }

            @Override
            public void onFailure(Request request, Throwable failure)
            {
                // Should not be invoked
                counter.incrementAndGet();
            }

            @Override
            public void onSuccess(Request request)
            {
                counter.incrementAndGet();
            }
        };
        ContentResponse response = client.newRequest("localhost", connector.getLocalPort())
                .scheme(scheme)
                .onRequestQueued(listener)
                .onRequestBegin(listener)
                .onRequestHeaders(listener)
                .onRequestCommit(listener)
                .onRequestContent(listener)
                .onRequestSuccess(listener)
                .onRequestFailure(listener)
                .listener(listener)
                .send();

        Assert.assertEquals(200, response.getStatus());
        int expectedEventsTriggeredByOnRequestXXXListeners = 5;
        int expectedEventsTriggeredByListener = 5;
        int expected = expectedEventsTriggeredByOnRequestXXXListeners + expectedEventsTriggeredByListener;
        Assert.assertEquals(expected, counter.get());
    }

    @Test
    public void testResponseListenerForMultipleEventsIsInvokedOncePerEvent() throws Exception
    {
        start(new EmptyServerHandler());

        final AtomicInteger counter = new AtomicInteger();
        final CountDownLatch latch = new CountDownLatch(1);
        Response.Listener listener = new Response.Listener()
        {
            @Override
            public void onBegin(Response response)
            {
                counter.incrementAndGet();
            }

            @Override
            public boolean onHeader(Response response, HttpField field)
            {
                // Number of header may vary, so don't count
                return true;
            }

            @Override
            public void onHeaders(Response response)
            {
                counter.incrementAndGet();
            }

            @Override
            public void onContent(Response response, ByteBuffer content)
            {
                // Should not be invoked
                counter.incrementAndGet();
            }

            @Override
            public void onContent(Response response, ByteBuffer content, Callback callback)
            {
                // Should not be invoked
                counter.incrementAndGet();
            }

            @Override
            public void onSuccess(Response response)
            {
                counter.incrementAndGet();
            }

            @Override
            public void onFailure(Response response, Throwable failure)
            {
                // Should not be invoked
                counter.incrementAndGet();
            }

            @Override
            public void onComplete(Result result)
            {
                Assert.assertEquals(200, result.getResponse().getStatus());
                counter.incrementAndGet();
                latch.countDown();
            }
        };
        client.newRequest("localhost", connector.getLocalPort())
                .scheme(scheme)
                .onResponseBegin(listener)
                .onResponseHeader(listener)
                .onResponseHeaders(listener)
                .onResponseContent(listener)
                .onResponseContentAsync(listener)
                .onResponseSuccess(listener)
                .onResponseFailure(listener)
                .send(listener);

        Assert.assertTrue(latch.await(5, TimeUnit.SECONDS));
        int expectedEventsTriggeredByOnResponseXXXListeners = 3;
        int expectedEventsTriggeredByCompletionListener = 4;
        int expected = expectedEventsTriggeredByOnResponseXXXListeners + expectedEventsTriggeredByCompletionListener;
        Assert.assertEquals(expected, counter.get());
    }

    @Test
    public void setOnCompleteCallbackWithBlockingSend() throws Exception
    {
        final byte[] content = new byte[512];
        new Random().nextBytes(content);
        start(new AbstractHandler()
        {
            @Override
            public void handle(String target, org.eclipse.jetty.server.Request baseRequest, HttpServletRequest request, HttpServletResponse response) throws IOException, ServletException
            {
                baseRequest.setHandled(true);
                response.getOutputStream().write(content);
            }
        });

        final Exchanger<Response> ex = new Exchanger<>();
        BufferingResponseListener listener = new BufferingResponseListener()
        {
            @Override
            public void onComplete(Result result)
            {
                try
                {
                    ex.exchange(result.getResponse());
                }
                catch (InterruptedException e)
                {
                    e.printStackTrace();
                }
            }
        };


        client.newRequest("localhost", connector.getLocalPort())
                .scheme(scheme)
                .send(listener);

        Response response = ex.exchange(null);

        Assert.assertEquals(200, response.getStatus());
        Assert.assertArrayEquals(content, listener.getContent());

    }

    @Test
    public void testCustomHostHeader() throws Exception
    {
        final String host = "localhost";
        start(new AbstractHandler()
        {
            @Override
            public void handle(String target, org.eclipse.jetty.server.Request baseRequest, HttpServletRequest request, HttpServletResponse response) throws IOException, ServletException
            {
                baseRequest.setHandled(true);
                Assert.assertEquals(host, request.getServerName());
            }
        });

        ContentResponse response = client.newRequest("http://127.0.0.1:" + connector.getLocalPort() + "/path")
                .scheme(scheme)
                .header(HttpHeader.HOST, host)
                .send();

        Assert.assertEquals(200, response.getStatus());
    }

    @Test
    public void testHTTP10WithKeepAliveAndContentLength() throws Exception
    {
        start(new AbstractHandler()
        {
            @Override
            public void handle(String target, org.eclipse.jetty.server.Request baseRequest, HttpServletRequest request, HttpServletResponse response) throws IOException, ServletException
            {
                // Send the headers at this point, then write the content
                byte[] content = "TEST".getBytes("UTF-8");
                response.setContentLength(content.length);
                response.flushBuffer();
                response.getOutputStream().write(content);
            }
        });

        ContentResponse response = client.newRequest("localhost", connector.getLocalPort())
                .scheme(scheme)
                .version(HttpVersion.HTTP_1_0)
                .header(HttpHeader.CONNECTION, HttpHeaderValue.KEEP_ALIVE.asString())
                .timeout(5, TimeUnit.SECONDS)
                .send();

        Assert.assertEquals(200, response.getStatus());
        Assert.assertTrue(response.getHeaders().contains(HttpHeader.CONNECTION, HttpHeaderValue.KEEP_ALIVE.asString()));
    }

    @Test
    public void testHTTP10WithKeepAliveAndNoContentLength() throws Exception
    {
        start(new AbstractHandler()
        {
            @Override
            public void handle(String target, org.eclipse.jetty.server.Request baseRequest, HttpServletRequest request, HttpServletResponse response) throws IOException, ServletException
            {
                // Send the headers at this point, then write the content
                response.flushBuffer();
                response.getOutputStream().print("TEST");
            }
        });

        FuturePromise<Connection> promise = new FuturePromise<>();
        Destination destination = client.getDestination(scheme, "localhost", connector.getLocalPort());
        destination.newConnection(promise);
        try (Connection connection = promise.get(5, TimeUnit.SECONDS))
        {
            long timeout = 5000;
            Request request = client.newRequest(destination.getHost(), destination.getPort())
                    .scheme(destination.getScheme())
                    .version(HttpVersion.HTTP_1_0)
                    .header(HttpHeader.CONNECTION, HttpHeaderValue.KEEP_ALIVE.asString())
                    .timeout(timeout, TimeUnit.MILLISECONDS);

            FutureResponseListener listener = new FutureResponseListener(request);
            connection.send(request, listener);
            ContentResponse response = listener.get(2 * timeout, TimeUnit.MILLISECONDS);

            Assert.assertEquals(200, response.getStatus());
            // The parser notifies end-of-content and therefore the CompleteListener
            // before closing the connection, so we need to wait before checking
            // that the connection is closed to avoid races.
            Thread.sleep(1000);
            Assert.assertTrue(((HttpConnectionOverHTTP)connection).isClosed());
        }
    }

    @Test
    public void testHTTP10WithKeepAliveAndNoContent() throws Exception
    {
        start(new EmptyServerHandler());

        ContentResponse response = client.newRequest("localhost", connector.getLocalPort())
                .scheme(scheme)
                .version(HttpVersion.HTTP_1_0)
                .header(HttpHeader.CONNECTION, HttpHeaderValue.KEEP_ALIVE.asString())
                .timeout(5, TimeUnit.SECONDS)
                .send();

        Assert.assertEquals(200, response.getStatus());
        Assert.assertTrue(response.getHeaders().contains(HttpHeader.CONNECTION, HttpHeaderValue.KEEP_ALIVE.asString()));
    }

    @Test
    public void testLongPollIsAbortedWhenClientIsStopped() throws Exception
    {
        final CountDownLatch latch = new CountDownLatch(1);
        start(new AbstractHandler()
        {
            @Override
            public void handle(String target, org.eclipse.jetty.server.Request baseRequest, HttpServletRequest request, HttpServletResponse response) throws IOException, ServletException
            {
                baseRequest.setHandled(true);
                request.startAsync();
                latch.countDown();
            }
        });

        final CountDownLatch completeLatch = new CountDownLatch(1);
        client.newRequest("localhost", connector.getLocalPort())
                .scheme(scheme)
                .send(result ->
                {
                    if (result.isFailed())
                        completeLatch.countDown();
                });

        Assert.assertTrue(latch.await(5, TimeUnit.SECONDS));

        // Stop the client, the complete listener must be invoked.
        client.stop();

        Assert.assertTrue(completeLatch.await(5, TimeUnit.SECONDS));
    }

    @Test
    public void testSmallContentDelimitedByEOFWithSlowRequestHTTP10() throws Exception
    {
        testContentDelimitedByEOFWithSlowRequest(HttpVersion.HTTP_1_0, 1024);
    }

    @Test
    public void testBigContentDelimitedByEOFWithSlowRequestHTTP10() throws Exception
    {
        testContentDelimitedByEOFWithSlowRequest(HttpVersion.HTTP_1_0, 128 * 1024);
    }

    @Test
    public void testSmallContentDelimitedByEOFWithSlowRequestHTTP11() throws Exception
    {
        testContentDelimitedByEOFWithSlowRequest(HttpVersion.HTTP_1_1, 1024);
    }

    @Test
    public void testBigContentDelimitedByEOFWithSlowRequestHTTP11() throws Exception
    {
        testContentDelimitedByEOFWithSlowRequest(HttpVersion.HTTP_1_1, 128 * 1024);
    }

    private void testContentDelimitedByEOFWithSlowRequest(final HttpVersion version, int length) throws Exception
    {
        // This test is crafted in a way that the response completes before the request is fully written.
        // With SSL, the response coming down will close the SSLEngine so it would not be possible to
        // write the last chunk of the request content, and the request will be failed, failing also the
        // test, which is not what we want.
        // This is a limit of Java's SSL implementation that does not allow half closes.
        Assume.assumeTrue(sslContextFactory == null);

        final byte[] data = new byte[length];
        new Random().nextBytes(data);
        start(new AbstractHandler()
        {
            @Override
            public void handle(String target, org.eclipse.jetty.server.Request baseRequest, HttpServletRequest request, HttpServletResponse response) throws IOException, ServletException
            {
                baseRequest.setHandled(true);
                // Send Connection: close to avoid that the server chunks the content with HTTP 1.1.
                if (version.compareTo(HttpVersion.HTTP_1_0) > 0)
                    response.setHeader("Connection", "close");
                response.getOutputStream().write(data);
            }
        });

        DeferredContentProvider content = new DeferredContentProvider(ByteBuffer.wrap(new byte[]{0}));
        Request request = client.newRequest("localhost", connector.getLocalPort())
                .scheme(scheme)
                .version(version)
                .content(content);
        FutureResponseListener listener = new FutureResponseListener(request);
        request.send(listener);
        // Wait some time to simulate a slow request.
        Thread.sleep(1000);
        content.close();

        ContentResponse response = listener.get(5, TimeUnit.SECONDS);

        Assert.assertEquals(200, response.getStatus());
        Assert.assertArrayEquals(data, response.getContent());
    }

    @Test
    public void testRequestRetries() throws Exception
    {
        final int maxRetries = 3;
        final AtomicInteger requests = new AtomicInteger();
        start(new AbstractHandler()
        {
            @Override
            public void handle(String target, org.eclipse.jetty.server.Request baseRequest, HttpServletRequest request, HttpServletResponse response) throws IOException, ServletException
            {
                int count = requests.incrementAndGet();
                if (count == maxRetries)
                    baseRequest.setHandled(true);
                consume(request.getInputStream(), true);
            }
        });

        final CountDownLatch latch = new CountDownLatch(1);
        new RetryListener(client, scheme, "localhost", connector.getLocalPort(), maxRetries)
        {
            @Override
            protected void completed(Result result)
            {
                latch.countDown();
            }
        }.perform();

        Assert.assertTrue(latch.await(5, TimeUnit.SECONDS));
    }

    @Test
    public void testCompleteNotInvokedUntilContentConsumed() throws Exception
    {
        start(new AbstractHandler()
        {
            @Override
            public void handle(String target, org.eclipse.jetty.server.Request baseRequest, HttpServletRequest request, HttpServletResponse response) throws IOException, ServletException
            {
                baseRequest.setHandled(true);
                ServletOutputStream output = response.getOutputStream();
                output.write(new byte[1024]);
            }
        });

        final AtomicReference<Callback> callbackRef = new AtomicReference<>();
        final CountDownLatch contentLatch = new CountDownLatch(1);
        final CountDownLatch completeLatch = new CountDownLatch(1);
        client.newRequest("localhost", connector.getLocalPort())
                .scheme(scheme)
                .send(new Response.Listener.Adapter()
                {
                    @Override
                    public void onContent(Response response, ByteBuffer content, Callback callback)
                    {
                        // Do not notify the callback yet.
                        callbackRef.set(callback);
                        contentLatch.countDown();
                    }

                    @Override
                    public void onComplete(Result result)
                    {
                        if (result.isSucceeded())
                            completeLatch.countDown();
                    }
                });

        Assert.assertTrue(contentLatch.await(5, TimeUnit.SECONDS));

        // Make sure the complete event is not emitted.
        Assert.assertFalse(completeLatch.await(1, TimeUnit.SECONDS));

        // Consume the content.
        callbackRef.get().succeeded();

        // Now the complete event is emitted.
        Assert.assertTrue(completeLatch.await(5, TimeUnit.SECONDS));
    }

    @Test
    public void testRequestSentOnlyAfterConnectionOpen() throws Exception
    {
        startServer(new AbstractHandler()
        {
            @Override
            public void handle(String target, org.eclipse.jetty.server.Request baseRequest, HttpServletRequest request, HttpServletResponse response) throws IOException, ServletException
            {
                baseRequest.setHandled(true);
            }
        });

        final AtomicBoolean open = new AtomicBoolean();
        client = new HttpClient(new HttpClientTransportOverHTTP()
        {
            @Override
            protected HttpConnectionOverHTTP newHttpConnection(EndPoint endPoint, HttpDestination destination, Promise<Connection> promise)
            {
                return new HttpConnectionOverHTTP(endPoint, destination, promise)
                {
                    @Override
                    public void onOpen()
                    {
                        open.set(true);
                        super.onOpen();
                    }
                };
            }
        }, sslContextFactory);
        client.start();

        final CountDownLatch latch = new CountDownLatch(2);
        client.newRequest("localhost", connector.getLocalPort())
                .scheme(scheme)
                .onRequestBegin(request ->
                {
                    Assert.assertTrue(open.get());
                    latch.countDown();
                })
                .send(result ->
                {
                    if (result.isSucceeded())
                        latch.countDown();
                });

        Assert.assertTrue(latch.await(5, TimeUnit.SECONDS));
    }

<<<<<<< HEAD
    @Test
    public void testCONNECTWithHTTP10() throws Exception
=======

    @Test
    public void test_IPv6_Host() throws Exception
    {
        start(new AbstractHandler()
        {
            @Override
            public void handle(String target, org.eclipse.jetty.server.Request baseRequest, HttpServletRequest request, HttpServletResponse response) throws IOException, ServletException
            {
                baseRequest.setHandled(true);
                response.setContentType("text/plain");
                response.getOutputStream().print(request.getHeader("Host"));
            }
        });

        URI uri = URI.create(scheme + "://[::1]:" + connector.getLocalPort() + "/path");
        ContentResponse response = client.newRequest(uri)
                .method(HttpMethod.PUT)
                .timeout(5, TimeUnit.SECONDS)
                .send();

        Assert.assertNotNull(response);
        Assert.assertEquals(200, response.getStatus());
        Assert.assertThat(new String(response.getContent(), StandardCharsets.ISO_8859_1),Matchers.startsWith("[::1]:"));
    }
    
    
    private void consume(InputStream input) throws IOException
>>>>>>> 0155ae76
    {
        try (ServerSocket server = new ServerSocket(0))
        {
            startClient();

            String host = "localhost";
            int port = server.getLocalPort();

            Request request = client.newRequest(host, port)
                    .method(HttpMethod.CONNECT)
                    .version(HttpVersion.HTTP_1_0);
            FuturePromise<Connection> promise = new FuturePromise<>();
            client.getDestination("http", host, port).newConnection(promise);
            Connection connection = promise.get(5, TimeUnit.SECONDS);
            FutureResponseListener listener = new FutureResponseListener(request);
            connection.send(request, listener);

            try (Socket socket = server.accept())
            {
                InputStream input = socket.getInputStream();
                consume(input, false);

                // HTTP/1.0 response, the client must not close the connection.
                String httpResponse = "" +
                        "HTTP/1.0 200 OK\r\n" +
                        "\r\n";
                OutputStream output = socket.getOutputStream();
                output.write(httpResponse.getBytes(StandardCharsets.UTF_8));
                output.flush();

                ContentResponse response = listener.get(5, TimeUnit.SECONDS);
                Assert.assertEquals(200, response.getStatus());

                // Because the tunnel was successful, this connection will be
                // upgraded to an SslConnection, so it will not be fill interested.
                // This test doesn't upgrade, so it needs to restore the fill interest.
                ((AbstractConnection)connection).fillInterested();

                // Test that I can send another request on the same connection.
                request = client.newRequest(host, port);
                listener = new FutureResponseListener(request);
                connection.send(request, listener);

                consume(input, false);

                httpResponse = "" +
                        "HTTP/1.1 200 OK\r\n" +
                        "Content-Length: 0\r\n" +
                        "\r\n";
                output.write(httpResponse.getBytes(StandardCharsets.UTF_8));
                output.flush();

                listener.get(5, TimeUnit.SECONDS);
            }
        }
    }

    private void consume(InputStream input, boolean eof) throws IOException
    {
        int crlfs = 0;
        while (true)
        {
            int read = input.read();
            if (read == '\r' || read == '\n')
                ++crlfs;
            else
                crlfs = 0;
            if (!eof && crlfs == 4)
                break;
            if (read < 0)
                break;
        }
    }

    public static abstract class RetryListener implements Response.CompleteListener
    {
        private final HttpClient client;
        private final String scheme;
        private final String host;
        private final int port;
        private final int maxRetries;
        private int retries;

        public RetryListener(HttpClient client, String scheme, String host, int port, int maxRetries)
        {
            this.client = client;
            this.scheme = scheme;
            this.host = host;
            this.port = port;
            this.maxRetries = maxRetries;
        }

        protected abstract void completed(Result result);

        @Override
        public void onComplete(Result result)
        {
            if (retries > maxRetries || result.isSucceeded() && result.getResponse().getStatus() == 200)
                completed(result);
            else
                retry();
        }

        private void retry()
        {
            ++retries;
            perform();
        }

        public void perform()
        {
            client.newRequest(host, port)
                    .scheme(scheme)
                    .method("POST")
                    .param("attempt", String.valueOf(retries))
                    .content(new StringContentProvider("0123456789ABCDEF"))
                    .send(this);
        }
    }
}<|MERGE_RESOLUTION|>--- conflicted
+++ resolved
@@ -1476,39 +1476,8 @@
         Assert.assertTrue(latch.await(5, TimeUnit.SECONDS));
     }
 
-<<<<<<< HEAD
     @Test
     public void testCONNECTWithHTTP10() throws Exception
-=======
-
-    @Test
-    public void test_IPv6_Host() throws Exception
-    {
-        start(new AbstractHandler()
-        {
-            @Override
-            public void handle(String target, org.eclipse.jetty.server.Request baseRequest, HttpServletRequest request, HttpServletResponse response) throws IOException, ServletException
-            {
-                baseRequest.setHandled(true);
-                response.setContentType("text/plain");
-                response.getOutputStream().print(request.getHeader("Host"));
-            }
-        });
-
-        URI uri = URI.create(scheme + "://[::1]:" + connector.getLocalPort() + "/path");
-        ContentResponse response = client.newRequest(uri)
-                .method(HttpMethod.PUT)
-                .timeout(5, TimeUnit.SECONDS)
-                .send();
-
-        Assert.assertNotNull(response);
-        Assert.assertEquals(200, response.getStatus());
-        Assert.assertThat(new String(response.getContent(), StandardCharsets.ISO_8859_1),Matchers.startsWith("[::1]:"));
-    }
-    
-    
-    private void consume(InputStream input) throws IOException
->>>>>>> 0155ae76
     {
         try (ServerSocket server = new ServerSocket(0))
         {
@@ -1564,6 +1533,31 @@
                 listener.get(5, TimeUnit.SECONDS);
             }
         }
+    }
+
+    @Test
+    public void test_IPv6_Host() throws Exception
+    {
+        start(new AbstractHandler()
+        {
+            @Override
+            public void handle(String target, org.eclipse.jetty.server.Request baseRequest, HttpServletRequest request, HttpServletResponse response) throws IOException, ServletException
+            {
+                baseRequest.setHandled(true);
+                response.setContentType("text/plain");
+                response.getOutputStream().print(request.getHeader("Host"));
+            }
+        });
+
+        URI uri = URI.create(scheme + "://[::1]:" + connector.getLocalPort() + "/path");
+        ContentResponse response = client.newRequest(uri)
+            .method(HttpMethod.PUT)
+            .timeout(5, TimeUnit.SECONDS)
+            .send();
+
+        Assert.assertNotNull(response);
+        Assert.assertEquals(200, response.getStatus());
+        Assert.assertThat(new String(response.getContent(), StandardCharsets.ISO_8859_1),Matchers.startsWith("[::1]:"));
     }
 
     private void consume(InputStream input, boolean eof) throws IOException
