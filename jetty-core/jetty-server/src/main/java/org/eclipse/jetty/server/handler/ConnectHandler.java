//
// ========================================================================
// Copyright (c) 1995 Mort Bay Consulting Pty Ltd and others.
//
// This program and the accompanying materials are made available under the
// terms of the Eclipse Public License v. 2.0 which is available at
// https://www.eclipse.org/legal/epl-2.0, or the Apache License, Version 2.0
// which is available at https://www.apache.org/licenses/LICENSE-2.0.
//
// SPDX-License-Identifier: EPL-2.0 OR Apache-2.0
// ========================================================================
//

package org.eclipse.jetty.server.handler;

import java.io.Closeable;
import java.io.IOException;
import java.net.InetSocketAddress;
import java.nio.ByteBuffer;
import java.nio.channels.SelectableChannel;
import java.nio.channels.SelectionKey;
import java.nio.channels.SocketChannel;
import java.util.HashSet;
import java.util.Set;
import java.util.concurrent.ConcurrentHashMap;
import java.util.concurrent.ConcurrentMap;
import java.util.concurrent.Executor;

import org.eclipse.jetty.http.HttpFields;
import org.eclipse.jetty.http.HttpHeader;
import org.eclipse.jetty.http.HttpHeaderValue;
import org.eclipse.jetty.http.HttpMethod;
import org.eclipse.jetty.http.HttpStatus;
import org.eclipse.jetty.http.HttpURI;
import org.eclipse.jetty.io.AbstractConnection;
import org.eclipse.jetty.io.ByteBufferPool;
import org.eclipse.jetty.io.Connection;
import org.eclipse.jetty.io.EndPoint;
import org.eclipse.jetty.io.ManagedSelector;
import org.eclipse.jetty.io.RetainableByteBuffer;
import org.eclipse.jetty.io.SelectorManager;
import org.eclipse.jetty.io.SocketChannelEndPoint;
import org.eclipse.jetty.server.Handler;
import org.eclipse.jetty.server.HttpStream;
import org.eclipse.jetty.server.Request;
import org.eclipse.jetty.server.Response;
import org.eclipse.jetty.server.TunnelSupport;
import org.eclipse.jetty.util.Callback;
import org.eclipse.jetty.util.HostPort;
import org.eclipse.jetty.util.IteratingCallback;
import org.eclipse.jetty.util.Promise;
import org.eclipse.jetty.util.thread.Scheduler;
import org.slf4j.Logger;
import org.slf4j.LoggerFactory;

/**
 * <p>Implementation of a {@link Handler} that supports HTTP CONNECT.</p>
 */
public class ConnectHandler extends Handler.Wrapper
{
    private static final Logger LOG = LoggerFactory.getLogger(ConnectHandler.class);

    private final Set<String> whiteList = new HashSet<>();
    private final Set<String> blackList = new HashSet<>();
    private Executor executor;
    private Scheduler scheduler;
    private ByteBufferPool bufferPool;
    private SelectorManager selector;
    private long connectTimeout = 15000;
    private long idleTimeout = 30000;
    private int bufferSize = 4096;

    public ConnectHandler()
    {
        this(null);
    }

    public ConnectHandler(Handler handler)
    {
        super(handler);
    }

    public Executor getExecutor()
    {
        return executor;
    }

    public void setExecutor(Executor executor)
    {
        this.executor = executor;
    }

    public Scheduler getScheduler()
    {
        return scheduler;
    }

    public void setScheduler(Scheduler scheduler)
    {
        updateBean(this.scheduler, scheduler);
        this.scheduler = scheduler;
    }

    public ByteBufferPool getByteBufferPool()
    {
        return bufferPool;
    }

    public void setByteBufferPool(ByteBufferPool bufferPool)
    {
        updateBean(this.bufferPool, bufferPool);
        this.bufferPool = bufferPool;
    }

    /**
     * Get the timeout, in milliseconds, to connect to the remote server.
     * @return the timeout, in milliseconds, to connect to the remote server
     */
    public long getConnectTimeout()
    {
        return connectTimeout;
    }

    /**
     * Set the timeout, in milliseconds, to connect to the remote server.
     * @param connectTimeout the timeout, in milliseconds, to connect to the remote server
     */
    public void setConnectTimeout(long connectTimeout)
    {
        this.connectTimeout = connectTimeout;
    }

    /**
     * Get the idle timeout, in milliseconds.
     * @return the idle timeout, in milliseconds
     */
    public long getIdleTimeout()
    {
        return idleTimeout;
    }

    /**
     * Set the idle timeout, in milliseconds.
     * @param idleTimeout the idle timeout, in milliseconds
     */
    public void setIdleTimeout(long idleTimeout)
    {
        this.idleTimeout = idleTimeout;
    }

    public int getBufferSize()
    {
        return bufferSize;
    }

    public void setBufferSize(int bufferSize)
    {
        this.bufferSize = bufferSize;
    }

    @Override
    protected void doStart() throws Exception
    {
        if (executor == null)
            executor = getServer().getThreadPool();

        if (scheduler == null)
        {
            scheduler = getServer().getScheduler();
            addBean(scheduler);
        }

        if (bufferPool == null)
        {
            bufferPool = getServer().getByteBufferPool();
            addBean(bufferPool);
        }

        addBean(selector = newSelectorManager());
        selector.setConnectTimeout(getConnectTimeout());

        super.doStart();
    }

    protected SelectorManager newSelectorManager()
    {
        return new ConnectManager(getExecutor(), getScheduler(), 1);
    }

    @Override
    public boolean handle(Request request, Response response, Callback callback) throws Exception
    {
        if (HttpMethod.CONNECT.is(request.getMethod()))
        {
            TunnelSupport tunnelSupport = request.getTunnelSupport();
            if (tunnelSupport == null)
            {
                Response.writeError(request, response, callback, HttpStatus.NOT_IMPLEMENTED_501);
                return true;
            }

            if (tunnelSupport.getProtocol() == null)
            {
                HttpURI httpURI = request.getHttpURI();
                String serverAddress = httpURI.getAuthority();
                if (LOG.isDebugEnabled())
                    LOG.debug("CONNECT request for {}", serverAddress);
                handleConnect(request, response, callback, serverAddress);
                return true;
            }
        }
        return super.handle(request, response, callback);
    }

    /**
     * <p>Handles a CONNECT request.</p>
     * <p>CONNECT requests may have authentication headers such as {@code Proxy-Authorization}
     * that authenticate the client with the proxy.</p>
     *
     * @param request the jetty request
     * @param response the jetty response
     * @param callback the callback with which to generate a response
     * @param serverAddress the remote server address in the form {@code host:port}
     */
    protected void handleConnect(Request request, Response response, Callback callback, String serverAddress)
    {
        try
        {
            boolean proceed = handleAuthentication(request, response, serverAddress);
            if (!proceed)
            {
                if (LOG.isDebugEnabled())
                    LOG.debug("Missing proxy authentication");
                sendConnectResponse(request, response, callback, HttpStatus.PROXY_AUTHENTICATION_REQUIRED_407);
                return;
            }

            HostPort hostPort = new HostPort(serverAddress);
            String host = hostPort.getHost();
            int port = hostPort.getPort(80);

            if (!validateDestination(host, port))
            {
                if (LOG.isDebugEnabled())
                    LOG.debug("Destination {}:{} forbidden", host, port);
                sendConnectResponse(request, response, callback, HttpStatus.FORBIDDEN_403);
                return;
            }

            if (LOG.isDebugEnabled())
                LOG.debug("Connecting to {}:{}", host, port);

            connectToServer(request, host, port, new Promise<>()
            {
                @Override
                public void succeeded(SocketChannel channel)
                {
                    ConnectContext connectContext = new ConnectContext(request, response, callback, request.getTunnelSupport().getEndPoint());
                    if (channel.isConnected())
                        selector.accept(channel, connectContext);
                    else
                        selector.connect(channel, connectContext);
                }

                @Override
                public void failed(Throwable x)
                {
                    onConnectFailure(request, response, callback, x);
                }
            });
        }
        catch (Exception x)
        {
            onConnectFailure(request, response, callback, x);
        }
    }

    protected void connectToServer(Request request, String host, int port, Promise<SocketChannel> promise)
    {
        SocketChannel channel = null;
        try
        {
            channel = SocketChannel.open();
            channel.socket().setTcpNoDelay(true);
            channel.configureBlocking(false);
            InetSocketAddress address = newConnectAddress(host, port);
            channel.connect(address);
            promise.succeeded(channel);
        }
        catch (Throwable x)
        {
            close(channel);
            promise.failed(x);
        }
    }

    private void close(Closeable closeable)
    {
        try
        {
            if (closeable != null)
                closeable.close();
        }
        catch (Throwable x)
        {
            LOG.trace("IGNORED", x);
        }
    }

    /**
     * Creates the server address to connect to.
     *
     * @param host The host from the CONNECT request
     * @param port The port from the CONNECT request
     * @return The InetSocketAddress to connect to.
     */
    protected InetSocketAddress newConnectAddress(String host, int port)
    {
        return new InetSocketAddress(host, port);
    }

    protected void onConnectSuccess(ConnectContext connectContext, UpstreamConnection upstreamConnection)
    {
        ConcurrentMap<String, Object> context = connectContext.getContext();
        Request request = connectContext.getRequest();
        prepareContext(request, context);

        EndPoint downstreamEndPoint = connectContext.getEndPoint();
        DownstreamConnection downstreamConnection = newDownstreamConnection(downstreamEndPoint, context);
        downstreamConnection.setInputBufferSize(getBufferSize());

        upstreamConnection.setConnection(downstreamConnection);
        downstreamConnection.setConnection(upstreamConnection);
        if (LOG.isDebugEnabled())
            LOG.debug("Connection setup completed: {}<->{}", downstreamConnection, upstreamConnection);

        Response response = connectContext.getResponse();
        upgradeConnection(request, downstreamConnection);
        sendConnectResponse(request, response, connectContext.callback, HttpStatus.OK_200);
    }

    protected void onConnectFailure(Request request, Response response, Callback callback, Throwable failure)
    {
        if (LOG.isDebugEnabled())
            LOG.debug("CONNECT failed", failure);
        sendConnectResponse(request, response, callback, HttpStatus.INTERNAL_SERVER_ERROR_500);
    }

    private void sendConnectResponse(Request request, Response response, Callback callback, int statusCode)
    {
        try
        {
            response.getHeaders().put(HttpFields.CONTENT_LENGTH_0);
            if (statusCode != HttpStatus.OK_200)
            {
                response.getHeaders().put(HttpHeader.CONNECTION, HttpHeaderValue.CLOSE);
                Response.writeError(request, response, callback, statusCode);
            }
            else
            {
                response.setStatus(HttpStatus.OK_200);
                callback.succeeded();
            }
            if (LOG.isDebugEnabled())
                LOG.debug("CONNECT response sent {} {}", request.getConnectionMetaData().getProtocol(), statusCode);
        }
        catch (Throwable x)
        {
            if (LOG.isDebugEnabled())
                LOG.debug("Could not send CONNECT response", x);
        }
    }

    /**
     * <p>Handles the authentication before setting up the tunnel to the remote server.</p>
     * <p>The default implementation returns true.</p>
     *
     * @param request the HTTP request
     * @param response the HTTP response
     * @param address the address of the remote server in the form {@code host:port}.
     * @return true to allow to connect to the remote host, false otherwise
     */
    protected boolean handleAuthentication(Request request, Response response, String address)
    {
        return true;
    }

    protected DownstreamConnection newDownstreamConnection(EndPoint endPoint, ConcurrentMap<String, Object> context)
    {
        return new DownstreamConnection(endPoint, getExecutor(), getByteBufferPool(), context);
    }

    protected UpstreamConnection newUpstreamConnection(EndPoint endPoint, ConnectContext connectContext)
    {
        return new UpstreamConnection(endPoint, getExecutor(), getByteBufferPool(), connectContext);
    }

    protected void prepareContext(Request request, ConcurrentMap<String, Object> context)
    {
    }

    private void upgradeConnection(Request request, Connection connection)
    {
        // Set the new connection as request attribute so that
        // Jetty understands that it has to upgrade the connection.
        request.setAttribute(HttpStream.UPGRADE_CONNECTION_ATTRIBUTE, connection);
        if (LOG.isDebugEnabled())
            LOG.debug("Upgraded connection to {}", connection);
    }

    /**
     * <p>Reads (with non-blocking semantic) into the given {@code buffer} from the given {@code endPoint}.</p>
     *
     * @param endPoint the endPoint to read from
     * @param buffer the buffer to read data into
     * @param context the context information related to the connection
     * @return the number of bytes read (possibly 0 since the read is non-blocking)
     * or -1 if the channel has been closed remotely
     * @throws IOException if the endPoint cannot be read
     */
    protected int read(EndPoint endPoint, ByteBuffer buffer, ConcurrentMap<String, Object> context) throws IOException
    {
        return endPoint.fill(buffer);
    }

    /**
     * <p>Writes (with non-blocking semantic) the given buffer of data onto the given endPoint.</p>
     *
     * @param endPoint the endPoint to write to
     * @param buffer the buffer to write
     * @param callback the completion callback to invoke
     * @param context the context information related to the connection
     */
    protected void write(EndPoint endPoint, ByteBuffer buffer, Callback callback, ConcurrentMap<String, Object> context)
    {
        endPoint.write(callback, buffer);
    }

    public Set<String> getWhiteListHosts()
    {
        return whiteList;
    }

    public Set<String> getBlackListHosts()
    {
        return blackList;
    }

    /**
     * Checks the given {@code host} and {@code port} against whitelist and blacklist.
     *
     * @param host the host to check
     * @param port the port to check
     * @return true if it is allowed to connect to the given host and port
     */
    public boolean validateDestination(String host, int port)
    {
        String hostPort = host + ":" + port;
        if (!whiteList.isEmpty())
        {
            if (!whiteList.contains(hostPort))
            {
                if (LOG.isDebugEnabled())
                    LOG.debug("Host {}:{} not whitelisted", host, port);
                return false;
            }
        }
        if (!blackList.isEmpty())
        {
            if (blackList.contains(hostPort))
            {
                if (LOG.isDebugEnabled())
                    LOG.debug("Host {}:{} blacklisted", host, port);
                return false;
            }
        }
        return true;
    }

    protected class ConnectManager extends SelectorManager
    {
        protected ConnectManager(Executor executor, Scheduler scheduler, int selectors)
        {
            super(executor, scheduler, selectors);
        }

        @Override
        protected EndPoint newEndPoint(SelectableChannel channel, ManagedSelector selector, SelectionKey key)
        {
            SocketChannelEndPoint endPoint = new SocketChannelEndPoint((SocketChannel)channel, selector, key, getScheduler());
            endPoint.setIdleTimeout(getIdleTimeout());
            return endPoint;
        }

        @Override
        public Connection newConnection(SelectableChannel channel, EndPoint endpoint, Object attachment) throws IOException
        {
            if (ConnectHandler.LOG.isDebugEnabled())
                ConnectHandler.LOG.debug("Connected to {}", ((SocketChannel)channel).getRemoteAddress());
            ConnectContext connectContext = (ConnectContext)attachment;
            UpstreamConnection connection = newUpstreamConnection(endpoint, connectContext);
            connection.setInputBufferSize(getBufferSize());
            return connection;
        }

        @Override
        protected void connectionFailed(SelectableChannel channel, final Throwable ex, final Object attachment)
        {
            close(channel);
            ConnectContext connectContext = (ConnectContext)attachment;
            onConnectFailure(connectContext.request, connectContext.response, connectContext.callback, ex);
        }
    }

    protected static class ConnectContext
    {
        private final ConcurrentMap<String, Object> context = new ConcurrentHashMap<>();
        private final Request request;
        private final Response response;
        private final Callback callback;
        private final EndPoint endPoint;

        public ConnectContext(Request request, Response response, Callback callback, EndPoint endPoint)
        {
            this.request = request;
            this.response = response;
            this.callback = callback;
            this.endPoint = endPoint;
        }

        public ConcurrentMap<String, Object> getContext()
        {
            return context;
        }

        public Request getRequest()
        {
            return request;
        }

        public Response getResponse()
        {
            return response;
        }

        public Callback getCallback()
        {
            return callback;
        }

        public EndPoint getEndPoint()
        {
            return endPoint;
        }
    }

    public class UpstreamConnection extends TunnelConnection
    {
        private final ConnectContext connectContext;

        public UpstreamConnection(EndPoint endPoint, Executor executor, ByteBufferPool bufferPool, ConnectContext connectContext)
        {
            super(endPoint, executor, bufferPool, connectContext.getContext());
            this.connectContext = connectContext;
        }

        @Override
        public void onOpen()
        {
            super.onOpen();
            onConnectSuccess(connectContext, this);
            fillInterested();
        }

        @Override
        protected int read(EndPoint endPoint, ByteBuffer buffer) throws IOException
        {
            int read = ConnectHandler.this.read(endPoint, buffer, getContext());
            if (LOG.isDebugEnabled())
                LOG.debug("Read {} bytes from server {}", read, this);
            return read;
        }

        @Override
        protected void write(EndPoint endPoint, ByteBuffer buffer, Callback callback)
        {
            if (LOG.isDebugEnabled())
                LOG.debug("Writing {} bytes to client {}", buffer.remaining(), this);
            ConnectHandler.this.write(endPoint, buffer, callback, getContext());
        }
    }

    public class DownstreamConnection extends TunnelConnection implements Connection.UpgradeTo
    {
        private ByteBuffer buffer;

        public DownstreamConnection(EndPoint endPoint, Executor executor, ByteBufferPool bufferPool, ConcurrentMap<String, Object> context)
        {
            super(endPoint, executor, bufferPool, context);
        }

        @Override
        public void onUpgradeTo(ByteBuffer buffer)
        {
            this.buffer = buffer;
        }

        @Override
        public void onOpen()
        {
            super.onOpen();

            if (buffer == null)
            {
                fillInterested();
                return;
            }

            int remaining = buffer.remaining();
            write(getConnection().getEndPoint(), buffer, new Callback()
            {
                @Override
                public void succeeded()
                {
                    buffer = null;
                    if (LOG.isDebugEnabled())
                        LOG.debug("Wrote initial {} bytes to server {}", remaining, DownstreamConnection.this);
                    fillInterested();
                }

                @Override
                public void failed(Throwable x)
                {
                    buffer = null;
                    if (LOG.isDebugEnabled())
                        LOG.debug("Failed to write initial {} bytes to server {}", remaining, DownstreamConnection.this, x);
                    close();
                    getConnection().close();
                }
            });
        }

        @Override
        protected int read(EndPoint endPoint, ByteBuffer buffer) throws IOException
        {
            int read = ConnectHandler.this.read(endPoint, buffer, getContext());
            if (LOG.isDebugEnabled())
                LOG.debug("Read {} bytes from client {}", read, this);
            return read;
        }

        @Override
        protected void write(EndPoint endPoint, ByteBuffer buffer, Callback callback)
        {
            if (LOG.isDebugEnabled())
                LOG.debug("Writing {} bytes to server {}", buffer.remaining(), this);
            ConnectHandler.this.write(endPoint, buffer, callback, getContext());
        }
    }

    private abstract static class TunnelConnection extends AbstractConnection
    {
        private final IteratingCallback pipe = new ProxyIteratingCallback();
        private final ByteBufferPool bufferPool;
        private final ConcurrentMap<String, Object> context;
        private TunnelConnection connection;

        protected TunnelConnection(EndPoint endPoint, Executor executor, ByteBufferPool bufferPool, ConcurrentMap<String, Object> context)
        {
            super(endPoint, executor);
            this.bufferPool = bufferPool;
            this.context = context;
        }

        public ByteBufferPool getByteBufferPool()
        {
            return bufferPool;
        }

        public ConcurrentMap<String, Object> getContext()
        {
            return context;
        }

        public Connection getConnection()
        {
            return connection;
        }

        public void setConnection(TunnelConnection connection)
        {
            this.connection = connection;
        }

        @Override
        public void onFillable()
        {
            pipe.iterate();
        }

        protected abstract int read(EndPoint endPoint, ByteBuffer buffer) throws IOException;

        protected abstract void write(EndPoint endPoint, ByteBuffer buffer, Callback callback);

        protected void close(Throwable failure)
        {
            getEndPoint().close(failure);
        }

        @Override
        public String toConnectionString()
        {
            EndPoint endPoint = getEndPoint();
            return String.format("%s@%x[l:%s<=>r:%s]",
                getClass().getSimpleName(),
                hashCode(),
                endPoint.getLocalSocketAddress(),
                endPoint.getRemoteSocketAddress());
        }

        private class ProxyIteratingCallback extends IteratingCallback
        {
            private RetainableByteBuffer buffer;
            private int filled;

            @Override
            protected Action process()
            {
                if (buffer == null)
                    buffer = bufferPool.acquire(getInputBufferSize(), true);
                else
                    buffer.clear();

                try
                {
                    ByteBuffer byteBuffer = buffer.getByteBuffer();
                    int filled = this.filled = read(getEndPoint(), byteBuffer);
                    if (filled > 0)
                    {
                        write(connection.getEndPoint(), byteBuffer, this);
                        return Action.SCHEDULED;
                    }

                    buffer.release();
                    buffer = null;

                    if (filled == 0)
                    {
                        fillInterested();
                        return Action.IDLE;
                    }

                    connection.getEndPoint().shutdownOutput();
                    return Action.SUCCEEDED;
                }
                catch (IOException x)
                {
                    if (LOG.isDebugEnabled())
                        LOG.debug("Could not fill {}", TunnelConnection.this, x);
                    buffer.release();
                    disconnect(x);
                    return Action.SUCCEEDED;
                }
            }

            @Override
<<<<<<< HEAD
            protected void onAborted(Throwable cause)
            {
                disconnect(cause);
=======
            protected void onSuccess()
            {
                if (LOG.isDebugEnabled())
                    LOG.debug("Wrote {} bytes {}", filled, TunnelConnection.this);
                buffer.release();
>>>>>>> f89e3b8a
            }

            @Override
            protected void onCompleteFailure(Throwable cause)
            {
                if (LOG.isDebugEnabled())
                    LOG.debug("Failed to write {} bytes {}", filled, TunnelConnection.this, cause);
                buffer.release();
                buffer = null;
                disconnect(cause);
            }

            private void disconnect(Throwable x)
            {
                TunnelConnection.this.close(x);
                connection.close(x);
            }
        }
    }
}<|MERGE_RESOLUTION|>--- conflicted
+++ resolved
@@ -764,17 +764,17 @@
             }
 
             @Override
-<<<<<<< HEAD
-            protected void onAborted(Throwable cause)
-            {
-                disconnect(cause);
-=======
             protected void onSuccess()
             {
                 if (LOG.isDebugEnabled())
                     LOG.debug("Wrote {} bytes {}", filled, TunnelConnection.this);
                 buffer.release();
->>>>>>> f89e3b8a
+            }
+
+            @Override
+            protected void onAborted(Throwable cause)
+            {
+                disconnect(cause);
             }
 
             @Override
