//
// ========================================================================
// Copyright (c) 1995 Mort Bay Consulting Pty Ltd and others.
//
// This program and the accompanying materials are made available under the
// terms of the Eclipse Public License v. 2.0 which is available at
// https://www.eclipse.org/legal/epl-2.0, or the Apache License, Version 2.0
// which is available at https://www.apache.org/licenses/LICENSE-2.0.
//
// SPDX-License-Identifier: EPL-2.0 OR Apache-2.0
// ========================================================================
//

package org.eclipse.jetty.server.internal;

import java.io.IOException;
import java.nio.ByteBuffer;
import java.nio.channels.WritePendingException;
import java.util.List;
import java.util.Objects;
import java.util.Set;
import java.util.concurrent.RejectedExecutionException;
import java.util.concurrent.TimeoutException;
import java.util.concurrent.atomic.AtomicBoolean;
import java.util.concurrent.atomic.AtomicLong;
import java.util.concurrent.atomic.AtomicReference;
import java.util.concurrent.atomic.LongAdder;

import org.eclipse.jetty.http.BadMessageException;
import org.eclipse.jetty.http.ComplianceViolation;
import org.eclipse.jetty.http.HostPortHttpField;
import org.eclipse.jetty.http.HttpCompliance;
import org.eclipse.jetty.http.HttpException;
import org.eclipse.jetty.http.HttpField;
import org.eclipse.jetty.http.HttpFields;
import org.eclipse.jetty.http.HttpGenerator;
import org.eclipse.jetty.http.HttpHeader;
import org.eclipse.jetty.http.HttpHeaderValue;
import org.eclipse.jetty.http.HttpMethod;
import org.eclipse.jetty.http.HttpParser;
import org.eclipse.jetty.http.HttpScheme;
import org.eclipse.jetty.http.HttpStatus;
import org.eclipse.jetty.http.HttpURI;
import org.eclipse.jetty.http.HttpVersion;
import org.eclipse.jetty.http.MetaData;
import org.eclipse.jetty.http.Trailers;
import org.eclipse.jetty.http.UriCompliance;
import org.eclipse.jetty.io.ByteBufferPool;
import org.eclipse.jetty.io.Connection;
import org.eclipse.jetty.io.Content;
import org.eclipse.jetty.io.EndPoint;
import org.eclipse.jetty.io.EofException;
import org.eclipse.jetty.io.RetainableByteBuffer;
import org.eclipse.jetty.io.RuntimeIOException;
import org.eclipse.jetty.io.ssl.SslConnection;
import org.eclipse.jetty.server.AbstractMetaDataConnection;
import org.eclipse.jetty.server.ConnectionFactory;
import org.eclipse.jetty.server.ConnectionMetaData;
import org.eclipse.jetty.server.Connector;
import org.eclipse.jetty.server.HttpChannel;
import org.eclipse.jetty.server.HttpConfiguration;
import org.eclipse.jetty.server.HttpStream;
import org.eclipse.jetty.server.Request;
import org.eclipse.jetty.server.Server;
import org.eclipse.jetty.server.TunnelSupport;
import org.eclipse.jetty.util.BufferUtil;
import org.eclipse.jetty.util.Callback;
import org.eclipse.jetty.util.HostPort;
import org.eclipse.jetty.util.IteratingCallback;
import org.eclipse.jetty.util.StringUtil;
import org.eclipse.jetty.util.TypeUtil;
import org.eclipse.jetty.util.URIUtil;
import org.eclipse.jetty.util.thread.Invocable;
import org.slf4j.Logger;
import org.slf4j.LoggerFactory;

import static org.eclipse.jetty.http.HttpCompliance.Violation.MISMATCHED_AUTHORITY;
import static org.eclipse.jetty.http.HttpStatus.INTERNAL_SERVER_ERROR_500;

/**
 * <p>A {@link Connection} that handles the HTTP protocol.</p>
 */
public class HttpConnection extends AbstractMetaDataConnection implements Runnable, Connection.UpgradeFrom, Connection.UpgradeTo, ConnectionMetaData
{
    private static final Logger LOG = LoggerFactory.getLogger(HttpConnection.class);
    private static final HttpField PREAMBLE_UPGRADE_H2C = new HttpField(HttpHeader.UPGRADE, "h2c");
    private static final ThreadLocal<HttpConnection> __currentConnection = new ThreadLocal<>();
    private static final AtomicLong __connectionIdGenerator = new AtomicLong();

    private final TunnelSupport _tunnelSupport = new TunnelSupportOverHTTP1();
    private final AtomicLong _streamIdGenerator = new AtomicLong();
    private final long _id;
    private final HttpChannel _httpChannel;
    private final RequestHandler _requestHandler;
    private final HttpParser _parser;
    private final HttpGenerator _generator;
    private final ByteBufferPool _bufferPool;
    private final AtomicReference<HttpStreamOverHTTP1> _stream = new AtomicReference<>();
    private final Lazy _attributes = new Lazy();
    private final DemandContentCallback _demandContentCallback = new DemandContentCallback();
    private final SendCallback _sendCallback = new SendCallback();
    private final LongAdder bytesIn = new LongAdder();
    private final LongAdder bytesOut = new LongAdder();
    private final AtomicBoolean _handling = new AtomicBoolean(false);
    private final HttpFields.Mutable _headerBuilder = HttpFields.build();
    private volatile RetainableByteBuffer _retainableByteBuffer;
    private HttpFields.Mutable _trailers;
    private Runnable _onRequest;
    private long _requests;
    // TODO why is this not on HttpConfiguration?
    private boolean _useInputDirectByteBuffers;
    private boolean _useOutputDirectByteBuffers;

    /**
     * Get the current connection that this thread is dispatched to.
     * Note that a thread may be processing a request asynchronously and
     * thus not be dispatched to the connection.
     *
     * @return the current HttpConnection or null
     * @see Request#getAttribute(String) for a more general way to access the HttpConnection
     */
    public static HttpConnection getCurrentConnection()
    {
        return __currentConnection.get();
    }

    protected static HttpConnection setCurrentConnection(HttpConnection connection)
    {
        HttpConnection last = __currentConnection.get();
        __currentConnection.set(connection);
        return last;
    }

    /**
     * @deprecated use {@link #HttpConnection(HttpConfiguration, Connector, EndPoint)} instead.  Will be removed in Jetty 12.1.0
     */
    @Deprecated(since = "12.0.6", forRemoval = true)
    public HttpConnection(HttpConfiguration configuration, Connector connector, EndPoint endPoint, boolean recordComplianceViolations)
    {
        this(configuration, connector, endPoint);
    }

    public HttpConnection(HttpConfiguration configuration, Connector connector, EndPoint endPoint)
    {
        super(connector, configuration, endPoint);
        _id = __connectionIdGenerator.getAndIncrement();
        _bufferPool = connector.getByteBufferPool();
        _generator = newHttpGenerator();
        _httpChannel = newHttpChannel(connector.getServer(), configuration);
        _requestHandler = newRequestHandler();
        _parser = newHttpParser(configuration.getHttpCompliance());
        if (LOG.isDebugEnabled())
            LOG.debug("New HTTP Connection {}", this);
    }

    @Override
    public InvocationType getInvocationType()
    {
        return getServer().getInvocationType();
    }

    /**
     * @deprecated No replacement, no longer used within {@link HttpConnection}, will be removed in Jetty 12.1.0
     */
    @Deprecated(since = "12.0.6", forRemoval = true)
    public boolean isRecordHttpComplianceViolations()
    {
        return false;
    }

    protected HttpGenerator newHttpGenerator()
    {
        return new HttpGenerator();
    }

    protected HttpParser newHttpParser(HttpCompliance compliance)
    {
        HttpParser parser = new HttpParser(_requestHandler, getHttpConfiguration().getRequestHeaderSize(), compliance);
        parser.setHeaderCacheSize(getHttpConfiguration().getHeaderCacheSize());
        parser.setHeaderCacheCaseSensitive(getHttpConfiguration().isHeaderCacheCaseSensitive());
        return parser;
    }

    protected HttpChannel newHttpChannel(Server server, HttpConfiguration configuration)
    {
        return new HttpChannelState(this);
    }

    protected HttpStreamOverHTTP1 newHttpStream(String method, String uri, HttpVersion version)
    {
        return new HttpStreamOverHTTP1(method, uri, version);
    }

    protected RequestHandler newRequestHandler()
    {
        return new RequestHandler();
    }

    public Server getServer()
    {
        return getConnector().getServer();
    }

    public HttpChannel getHttpChannel()
    {
        return _httpChannel;
    }

    public HttpParser getParser()
    {
        return _parser;
    }

    public HttpGenerator getGenerator()
    {
        return _generator;
    }

    @Override
    public String getId()
    {
        StringBuilder builder = new StringBuilder();
        builder.append(getRemoteSocketAddress()).append('@');
        try
        {
            TypeUtil.toHex(hashCode(), builder);
        }
        catch (IOException ignored)
        {
        }
        builder.append('#').append(_id);
        return builder.toString();
    }

    @Override
    public HttpVersion getHttpVersion()
    {
        HttpStreamOverHTTP1 stream = _stream.get();
        return (stream != null) ? stream._version : HttpVersion.HTTP_1_1;
    }

    @Override
    public String getProtocol()
    {
        return getHttpVersion().asString();
    }

    @Override
    public boolean isPersistent()
    {
        return _generator.isPersistent(getHttpVersion());
    }

    @Override
    public Object removeAttribute(String name)
    {
        return _attributes.removeAttribute(name);
    }

    @Override
    public Object setAttribute(String name, Object attribute)
    {
        return _attributes.setAttribute(name, attribute);
    }

    @Override
    public Object getAttribute(String name)
    {
        return _attributes.getAttribute(name);
    }

    @Override
    public Set<String> getAttributeNameSet()
    {
        return _attributes.getAttributeNameSet();
    }

    @Override
    public void clearAttributes()
    {
        _attributes.clearAttributes();
    }

    @Override
    public long getMessagesIn()
    {
        return _requests;
    }

    @Override
    public long getMessagesOut()
    {
        return _requests; // TODO not strictly correct
    }

    public boolean isUseInputDirectByteBuffers()
    {
        return _useInputDirectByteBuffers;
    }

    public void setUseInputDirectByteBuffers(boolean useInputDirectByteBuffers)
    {
        // TODO why is this not on HttpConfiguration?
        _useInputDirectByteBuffers = useInputDirectByteBuffers;
    }

    public boolean isUseOutputDirectByteBuffers()
    {
        return _useOutputDirectByteBuffers;
    }

    public void setUseOutputDirectByteBuffers(boolean useOutputDirectByteBuffers)
    {
        // TODO why is this not on HttpConfiguration?
        _useOutputDirectByteBuffers = useOutputDirectByteBuffers;
    }

    @Override
    public ByteBuffer onUpgradeFrom()
    {
        if (isRequestBufferEmpty())
        {
            releaseRequestBuffer();
            return null;
        }
        ByteBuffer unconsumed = ByteBuffer.allocateDirect(_retainableByteBuffer.remaining());
        unconsumed.put(_retainableByteBuffer.getByteBuffer());
        unconsumed.flip();
        releaseRequestBuffer();
        return unconsumed;
    }

    @Override
    public void onUpgradeTo(ByteBuffer buffer)
    {
        BufferUtil.append(getRequestBuffer(), buffer);
    }

    void releaseRequestBuffer()
    {
        if (_retainableByteBuffer != null && _retainableByteBuffer.isEmpty())
        {
            if (LOG.isDebugEnabled())
                LOG.debug("releaseRequestBuffer {}", this);
            RetainableByteBuffer buffer = _retainableByteBuffer;
            _retainableByteBuffer = null;
            if (!buffer.release())
                throw new IllegalStateException("unreleased buffer " + buffer);
        }
    }

    private ByteBuffer getRequestBuffer()
    {
        if (_retainableByteBuffer == null)
            _retainableByteBuffer = _bufferPool.acquire(getInputBufferSize(), isUseInputDirectByteBuffers());
        return _retainableByteBuffer.getByteBuffer();
    }

    public boolean isRequestBufferEmpty()
    {
        return _retainableByteBuffer == null || _retainableByteBuffer.isEmpty();
    }

    @Override
    public void onFillable()
    {
        if (LOG.isDebugEnabled())
            LOG.debug(">>onFillable enter {} {} {}", this, _httpChannel, _retainableByteBuffer);

        HttpConnection last = setCurrentConnection(this);
        try
        {
            // We must loop until we fill -1 or there is an async pause in handling.
            // Note that the endpoint might already be closed in some special circumstances.
            while (true)
            {
                // Fill the request buffer (if needed).
                int filled = fillRequestBuffer();
                if (LOG.isDebugEnabled())
                    LOG.debug("onFillable filled {} {} {} {}", filled, this, _httpChannel, _retainableByteBuffer);

                if (filled < 0 && getEndPoint().isOutputShutdown())
                    close();

                // Parse the request buffer.
                boolean handle = parseRequestBuffer();

                // There could be a connection upgrade before handling
                // the HTTP/1.1 request, for example PRI * HTTP/2.
                // If there was a connection upgrade, the other
                // connection took over, nothing more to do here.
                if (getEndPoint().getConnection() != this)
                    break;

                // Handle channel event. This will only be true when the headers of a request have been received.
                if (handle)
                {
                    Request request = _httpChannel.getRequest();
                    if (LOG.isDebugEnabled())
                        LOG.debug("HANDLE {} {}", request, this);

                    // handle the request by running the task obtained from onRequest
                    _handling.set(true);
                    Runnable onRequest = _onRequest;
                    _onRequest = null;
                    onRequest.run();

                    // If the _handling boolean has already been CaS'd to false, then stream is completed and we are no longer
                    // handling, so the caller can continue to fill and parse more connections.  If it is still true, then some
                    // thread is still handling the request and they will need to organize more filling and parsing once complete.
                    if (_handling.compareAndSet(true, false))
                    {
                        if (LOG.isDebugEnabled())
                            LOG.debug("request !complete {} {}", request, this);
                        break;
                    }

                    // If the request is complete, but has been upgraded, then break
                    if (getEndPoint().getConnection() != this)
                    {
                        if (LOG.isDebugEnabled())
                            LOG.debug("upgraded {} -> {}", this, getEndPoint().getConnection());
                        break;
                    }
                }
                else if (filled < 0)
                {
                    getEndPoint().shutdownOutput();
                    break;
                }
                else if (_requestHandler._failure != null)
                {
                    // There was an error, don't fill more.
                    break;
                }
                else if (filled == 0)
                {
                    fillInterested();
                    break;
                }
            }
        }
        catch (Throwable x)
        {
            try
            {
                if (LOG.isDebugEnabled())
                    LOG.debug("caught exception {} {}", this, _httpChannel, x);
                if (_retainableByteBuffer != null)
                {
                    _retainableByteBuffer.clear();
                    releaseRequestBuffer();
                }
            }
            finally
            {
                getEndPoint().close(x);
            }
        }
        finally
        {
            setCurrentConnection(last);
            if (LOG.isDebugEnabled())
                LOG.debug("<<onFillable exit {} {} {}", this, _httpChannel, _retainableByteBuffer);
        }
    }

    /**
     * Parse and fill data, looking for content.
     * We do parse first, and only fill if we're out of bytes to avoid unnecessary system calls.
     */
    void parseAndFillForContent()
    {
        // Defensive check to avoid an infinite select/wakeup/fillAndParseForContent/wait loop
        // in case the parser was mistakenly closed and the connection was not aborted.
        if (_parser.isTerminated())
        {
            _requestHandler.messageComplete();
            return;
        }

        // When fillRequestBuffer() is called, it must always be followed by a parseRequestBuffer() call otherwise this method
        // doesn't trigger EOF/earlyEOF which breaks AsyncRequestReadTest.testPartialReadThenShutdown().

        // This loop was designed by a committee and voted by a majority.
        while (_parser.inContentState())
        {
            if (parseRequestBuffer())
                break;
            // Re-check the parser state after parsing to avoid filling,
            // otherwise fillRequestBuffer() would acquire a ByteBuffer
            // that may be leaked.
            if (_parser.inContentState() && fillRequestBuffer() <= 0)
                break;
        }
    }

    private int fillRequestBuffer()
    {
        if (_retainableByteBuffer != null && _retainableByteBuffer.isRetained())
        {
            // TODO this is almost certainly wrong
            RetainableByteBuffer newBuffer = _bufferPool.acquire(getInputBufferSize(), isUseInputDirectByteBuffers());
            if (LOG.isDebugEnabled())
                LOG.debug("replace buffer {} <- {} in {}", _retainableByteBuffer, newBuffer, this);
            _retainableByteBuffer.release();
            _retainableByteBuffer = newBuffer;
        }

        if (!isRequestBufferEmpty())
            return _retainableByteBuffer.remaining();

        // Get a buffer
        // We are not in a race here for the request buffer as we have not yet received a request,
        // so there are not any possible legal threads calling #parseContent or #completed.
        ByteBuffer requestBuffer = getRequestBuffer();

        // fill
        try
        {
            int filled = getEndPoint().fill(requestBuffer);
            if (filled == 0) // Do a retry on fill 0 (optimization for SSL connections)
                filled = getEndPoint().fill(requestBuffer);

            if (LOG.isDebugEnabled())
                LOG.debug("{} filled {} {}", this, filled, _retainableByteBuffer);

            if (filled > 0)
            {
                bytesIn.add(filled);
            }
            else
            {
                if (filled < 0)
                    _parser.atEOF();
                releaseRequestBuffer();
            }

            return filled;
        }
        catch (Throwable x)
        {
            if (LOG.isDebugEnabled())
                LOG.debug("Unable to fill from endpoint {}", getEndPoint(), x);
            _parser.atEOF();
            if (_retainableByteBuffer != null)
            {
                _retainableByteBuffer.clear();
                releaseRequestBuffer();
            }
            return -1;
        }
    }

    private boolean parseRequestBuffer()
    {
        if (LOG.isDebugEnabled())
            LOG.debug("{} parse {}", this, _retainableByteBuffer);

        if (_parser.isTerminated())
            throw new RuntimeIOException("Parser is terminated");

        boolean handle = _parser.parseNext(_retainableByteBuffer == null ? BufferUtil.EMPTY_BUFFER : _retainableByteBuffer.getByteBuffer());

        if (LOG.isDebugEnabled())
            LOG.debug("{} parsed {} {}", this, handle, _parser);

        // recycle buffer ?
        if (_retainableByteBuffer != null && !_retainableByteBuffer.isRetained())
            releaseRequestBuffer();

        return handle;
    }

    private boolean upgrade(HttpStreamOverHTTP1 stream)
    {
        if (stream.upgrade())
        {
            _httpChannel.recycle();
            _parser.close();
            _generator.reset();
            return true;
        }
        else
        {
            return false;
        }
    }

    @Override
    protected void onFillInterestedFailed(Throwable cause)
    {
        _parser.close();
        super.onFillInterestedFailed(cause);
    }

    @Override
    public boolean onIdleExpired(TimeoutException timeout)
    {
        if (_httpChannel.getRequest() == null)
            return true;
        Runnable task = _httpChannel.onIdleTimeout(timeout);
        if (task != null)
            getExecutor().execute(task);
        return false; // We've handle the exception
    }

    @Override
    public void close()
    {
        Runnable task = _httpChannel.onClose();
        if (task != null)
            task.run();
        super.close();
    }

    @Override
    public void onOpen()
    {
        super.onOpen();
        if (isRequestBufferEmpty())
            fillInterested();
        else
            getExecutor().execute(this);
    }

    @Override
    public void onClose(Throwable cause)
    {
        // TODO: do we really need to do this?
        //  This event is fired really late, sendCallback should already be failed at this point.
        //  Revisit whether we still need IteratingCallback.close().
        if (cause == null)
            _sendCallback.close();
        else
            _sendCallback.abort(cause);
        super.onClose(cause);
    }

    @Override
    public void run()
    {
        onFillable();
    }

    public void asyncReadFillInterested()
    {
        getEndPoint().tryFillInterested(_demandContentCallback);
    }

    @Override
    public long getBytesIn()
    {
        return bytesIn.longValue();
    }

    @Override
    public long getBytesOut()
    {
        return bytesOut.longValue();
    }

    @Override
    public String toConnectionString()
    {
        return String.format("%s@%x[p=%s,g=%s]=>%s",
            getClass().getSimpleName(),
            hashCode(),
            _parser,
            _generator,
            _httpChannel);
    }

    private class DemandContentCallback implements Callback
    {
        @Override
        public void succeeded()
        {
            Runnable task = _httpChannel.onContentAvailable();
            if (LOG.isDebugEnabled())
                LOG.debug("demand succeeded {}", task);
            if (task != null)
                task.run();
        }

        @Override
        public void failed(Throwable x)
        {
            Runnable task = _httpChannel.onFailure(x);
            if (LOG.isDebugEnabled())
                LOG.debug("demand failed {}", task, x);
            if (task != null)
                // Execute error path as invocation type is probably wrong.
                getConnector().getExecutor().execute(task);
        }

        @Override
        public InvocationType getInvocationType()
        {
            return Invocable.getInvocationType(_httpChannel);
        }
    }

    private class SendCallback extends IteratingCallback
    {
        private MetaData.Response _info;
        private boolean _head;
        private ByteBuffer _content;
        private boolean _lastContent;
        private Callback _callback;
        private RetainableByteBuffer _header;
        private RetainableByteBuffer _chunk;
        private boolean _shutdownOut;

        private SendCallback()
        {
            super(true);
        }

        @Override
        public InvocationType getInvocationType()
        {
            return _callback.getInvocationType();
        }

        private boolean reset(MetaData.Request request, MetaData.Response response, ByteBuffer content, boolean last, Callback callback)
        {
            if (reset())
            {
                _info = response;
                _head = request != null && HttpMethod.HEAD.is(request.getMethod());
                _content = content;
                _lastContent = last;
                _callback = callback;
                _header = null;
                if (getConnector().isShutdown())
                    _generator.setPersistent(false);
                return true;
            }
            else
            {
                if (isClosed())
                    callback.failed(new EofException());
                else
                    callback.failed(new WritePendingException());
                return false;
            }
        }

        @Override
        public Action process() throws Exception
        {
            if (_callback == null)
                throw new IllegalStateException();

            boolean useDirectByteBuffers = isUseOutputDirectByteBuffers();
            while (true)
            {
                ByteBuffer headerByteBuffer = _header == null ? null : _header.getByteBuffer();
                ByteBuffer chunkByteBuffer = _chunk == null ? null : _chunk.getByteBuffer();
                HttpGenerator.Result result = _generator.generateResponse(_info, _head, headerByteBuffer, chunkByteBuffer, _content, _lastContent);
                if (LOG.isDebugEnabled())
                    LOG.debug("generate: {} for {} ({},{},{})@{}",
                        result,
                        this,
                        BufferUtil.toSummaryString(headerByteBuffer),
                        BufferUtil.toSummaryString(_content),
                        _lastContent,
                        _generator.getState());

                switch (result)
                {
                    case NEED_INFO:
                        throw new EofException("request lifecycle violation");

                    case NEED_HEADER:
                    {
                        _header = _bufferPool.acquire(Math.min(getHttpConfiguration().getResponseHeaderSize(), getHttpConfiguration().getOutputBufferSize()), useDirectByteBuffers);
                        continue;
                    }
                    case HEADER_OVERFLOW:
                    {
                        if (_header.capacity() >= getHttpConfiguration().getResponseHeaderSize())
                            throw new HttpException.RuntimeException(INTERNAL_SERVER_ERROR_500, "Response header too large");
                        releaseHeader();
                        _header = _bufferPool.acquire(getHttpConfiguration().getResponseHeaderSize(), useDirectByteBuffers);
                        continue;
                    }
                    case NEED_CHUNK:
                    {
                        _chunk = _bufferPool.acquire(HttpGenerator.CHUNK_SIZE, useDirectByteBuffers);
                        continue;
                    }
                    case NEED_CHUNK_TRAILER:
                    {
                        releaseChunk();
                        _chunk = _bufferPool.acquire(getHttpConfiguration().getResponseHeaderSize(), useDirectByteBuffers);
                        continue;
                    }
                    case FLUSH:
                    {
                        // Don't write the chunk or the content if this is a HEAD response, or any other type of response that should have no content
                        if (_head || _generator.isNoContent())
                        {
                            if (_chunk != null)
                                BufferUtil.clear(chunkByteBuffer);
                            BufferUtil.clear(_content);
                        }

                        int gatherWrite = 0;
                        long bytes = 0;
                        if (BufferUtil.hasContent(headerByteBuffer))
                        {
                            gatherWrite += 4;
                            bytes += _header.remaining();
                        }
                        if (BufferUtil.hasContent(chunkByteBuffer))
                        {
                            gatherWrite += 2;
                            bytes += _chunk.remaining();
                        }
                        if (BufferUtil.hasContent(_content))
                        {
                            gatherWrite += 1;
                            bytes += _content.remaining();
                        }
                        HttpConnection.this.bytesOut.add(bytes);
                        switch (gatherWrite)
                        {
                            case 7:
                                getEndPoint().write(this, headerByteBuffer, chunkByteBuffer, _content);
                                break;
                            case 6:
                                getEndPoint().write(this, headerByteBuffer, chunkByteBuffer);
                                break;
                            case 5:
                                getEndPoint().write(this, headerByteBuffer, _content);
                                break;
                            case 4:
                                getEndPoint().write(this, headerByteBuffer);
                                break;
                            case 3:
                                getEndPoint().write(this, chunkByteBuffer, _content);
                                break;
                            case 2:
                                getEndPoint().write(this, chunkByteBuffer);
                                break;
                            case 1:
                                getEndPoint().write(this, _content);
                                break;
                            default:
                                succeeded();
                        }

                        return Action.SCHEDULED;
                    }
                    case SHUTDOWN_OUT:
                    {
                        _shutdownOut = true;
                        continue;
                    }
                    case DONE:
                    {
                        // If this is the end of the response and the connector was shutdown after response was committed,
                        // we can't add the Connection:close header, but we are still allowed to close the connection
                        // by shutting down the output.
                        if (getConnector().isShutdown() && _generator.isEnd() && _generator.isPersistent())
                            _shutdownOut = true;

                        return Action.SUCCEEDED;
                    }
                    case CONTINUE:
                    {
                        break;
                    }
                    default:
                    {
                        throw new IllegalStateException("generateResponse=" + result);
                    }
                }
            }
        }

        private Callback resetCallback()
        {
            Callback complete = _callback;
            _callback = null;
            _info = null;
            _content = null;
            return complete;
        }

        private void release()
        {
            releaseHeader();
            releaseChunk();
        }

        private void releaseHeader()
        {
            if (_header != null)
                _header.release();
            _header = null;
        }

        private void releaseChunk()
        {
            if (_chunk != null)
                _chunk.release();
            _chunk = null;
        }

        @Override
        protected void onCompleteSuccess()
        {
<<<<<<< HEAD
            Callback callback = resetCallback();
            release();
            callback.succeeded();
        }

        @Override
        public void onFailure(final Throwable x)
        {
            Callback callback = resetCallback();
            failedCallback(callback, x);
=======
            // If we are a non-persistent connection and have succeeded the last write...
            if (_shutdownOut && !(_httpChannel.getRequest().getAttribute(HttpStream.UPGRADE_CONNECTION_ATTRIBUTE) instanceof Connection))
            {
                // then we shutdown the output here so that the client sees the body termination ASAP and
                // cannot be delayed by any further server handling before the stream callback is completed.
                getEndPoint().shutdownOutput();
            }
            release().succeeded();
>>>>>>> 551710e9
        }

        @Override
        protected void onCompleteFailure(Throwable cause)
        {
            release();
        }

        @Override
        public String toString()
        {
            return String.format("%s[i=%s,cb=%s]", super.toString(), _info, _callback);
        }
    }

    protected class RequestHandler implements HttpParser.RequestHandler
    {
        private Throwable _failure;

        @Override
        public void messageBegin()
        {
            _httpChannel.initialize();
        }

        @Override
        public void startRequest(String method, String uri, HttpVersion version)
        {
            HttpStreamOverHTTP1 stream = newHttpStream(method, uri, version);
            if (!_stream.compareAndSet(null, stream))
                throw new IllegalStateException("Stream pending");
            _headerBuilder.clear();
            _httpChannel.setHttpStream(stream);
        }

        @Override
        public void parsedHeader(HttpField field)
        {
            _stream.get().parsedHeader(field);
        }

        @Override
        public boolean headerComplete()
        {
            _onRequest = _stream.get().headerComplete();
            return true;
        }

        @Override
        public boolean content(ByteBuffer buffer)
        {
            HttpStreamOverHTTP1 stream = _stream.get();
            if (stream == null || stream._chunk != null || _retainableByteBuffer == null)
                throw new IllegalStateException();

            if (LOG.isDebugEnabled())
                LOG.debug("content {}/{} for {}", BufferUtil.toDetailString(buffer), _retainableByteBuffer, HttpConnection.this);

            _retainableByteBuffer.retain();
            stream._chunk = Content.Chunk.asChunk(buffer, false, _retainableByteBuffer);
            return true;
        }

        @Override
        public boolean contentComplete()
        {
            // Do nothing at this point.
            // Wait for messageComplete so any trailers can be sent as special content
            return false;
        }

        @Override
        public void onViolation(ComplianceViolation.Event event)
        {
            getHttpChannel().getComplianceViolationListener().onComplianceViolation(event);
        }

        @Override
        public void parsedTrailer(HttpField field)
        {
            if (_trailers == null)
                _trailers = HttpFields.build();
            _trailers.add(field);
        }

        @Override
        public boolean messageComplete()
        {
            HttpStreamOverHTTP1 stream = _stream.get();
            if (stream._chunk != null)
                throw new IllegalStateException();
            if (_trailers != null)
                stream._chunk = new Trailers(_trailers.asImmutable());
            else
                stream._chunk = Content.Chunk.EOF;

            getHttpChannel().getComplianceViolationListener().onRequestBegin(getHttpChannel().getRequest());
            return false;
        }

        @Override
        public void badMessage(HttpException failure)
        {
            if (LOG.isDebugEnabled())
                LOG.debug("badMessage {} {}", HttpConnection.this, failure);

            _failure = (Throwable)failure;
            _generator.setPersistent(false);

            HttpStreamOverHTTP1 stream = _stream.get();
            if (stream == null)
            {
                stream = newHttpStream("GET", "/badMessage", HttpVersion.HTTP_1_0);
                _stream.set(stream);
                _httpChannel.setHttpStream(stream);
            }

            // If there is no request, build one temporarily to handle the error.
            // This is also done by HttpChannel.onFailure(), but here we can build
            // a request with more information, such as the method, the URI, etc.
            if (_httpChannel.getRequest() == null)
            {
                HttpURI uri = stream._uri;
                if (uri.hasViolations())
                    uri = HttpURI.from("/badURI");
                _httpChannel.onRequest(new MetaData.Request(_parser.getBeginNanoTime(), stream._method, uri, stream._version, HttpFields.EMPTY));
            }

            Runnable task = _httpChannel.onFailure(_failure);
            if (task != null)
                getServer().getThreadPool().execute(task);
        }

        @Override
        public void earlyEOF()
        {
            if (LOG.isDebugEnabled())
                LOG.debug("early EOF {}", HttpConnection.this);
            _generator.setPersistent(false);
            HttpStreamOverHTTP1 stream = _stream.get();
            if (stream != null)
            {
                HttpEofException bad = new HttpEofException();
                Content.Chunk chunk = stream._chunk;

                if (Content.Chunk.isFailure(chunk))
                {
                    if (chunk.isLast())
                    {
                        chunk.getFailure().addSuppressed(bad);
                    }
                    else
                    {
                        bad.addSuppressed(chunk.getFailure());
                        stream._chunk = Content.Chunk.from(bad);
                    }
                }
                else
                {
                    if (chunk != null)
                        chunk.release();
                    stream._chunk = Content.Chunk.from(bad);
                }

                Runnable todo = _httpChannel.onFailure(bad);
                if (todo != null)
                    getServer().getThreadPool().execute(todo);
            }
        }
    }

    protected class HttpStreamOverHTTP1 implements HttpStream
    {
        private final long _id;
        private final String _method;
        private final HttpURI.Mutable _uri;
        private final HttpVersion _version;
        private long _contentLength = -1;
        private HostPortHttpField _hostField;
        private MetaData.Request _request;
        private HttpField _upgrade = null;
        private Content.Chunk _chunk;
        private boolean _connectionClose = false;
        private boolean _connectionKeepAlive = false;
        private boolean _connectionUpgrade = false;
        private boolean _unknownExpectation = false;
        private boolean _expects100Continue = false;
        private List<String> _complianceViolations;

        protected HttpStreamOverHTTP1(String method, String uri, HttpVersion version)
        {
            _id = _streamIdGenerator.getAndIncrement();
            _method = method;
            _uri = uri == null ? null : HttpURI.build(method, uri);
            _version = Objects.requireNonNull(version);

            if (_uri != null && _uri.getPath() == null && _uri.getScheme() != null && _uri.hasAuthority())
                _uri.path("/");
        }

        @Override
        public Throwable consumeAvailable()
        {
            Throwable result = HttpStream.consumeAvailable(this, getHttpConfiguration());
            if (result != null)
            {
                _generator.setPersistent(false);
                if (_chunk != null)
                    _chunk.release();
                _chunk = Content.Chunk.from(result, true);
            }
            return result;
        }

        public void parsedHeader(HttpField field)
        {
            HttpHeader header = field.getHeader();
            String value = field.getValue();
            if (header != null)
            {
                switch (header)
                {
                    case CONNECTION:
                        _connectionClose |= field.contains(HttpHeaderValue.CLOSE.asString());
                        if (HttpVersion.HTTP_1_0.equals(_version))
                            _connectionKeepAlive |= field.contains(HttpHeader.KEEP_ALIVE.asString());
                        _connectionUpgrade |= field.contains(HttpHeaderValue.UPGRADE.asString());
                        break;

                    case HOST:
                        if (value == null)
                            value = "";
                        if (field instanceof HostPortHttpField)
                            _hostField = (HostPortHttpField)field;
                        else
                            field = _hostField = new HostPortHttpField(value);
                        break;

                    case EXPECT:
                    {
                        if (!HttpHeaderValue.parseCsvIndex(value, t ->
                        {
                            if (t == HttpHeaderValue.CONTINUE)
                            {
                                _expects100Continue = true;
                                return true;
                            }
                            return false;
                        }, s -> false))
                        {
                            _unknownExpectation = true;
                            _expects100Continue = false;
                        }
                        break;
                    }

                    case UPGRADE:
                        _upgrade = field;
                        break;

                    case CONTENT_LENGTH:
                        _contentLength = field.getLongValue();
                        break;

                    default:
                        break;
                }
            }
            _headerBuilder.add(field);
        }

        public Runnable headerComplete()
        {
            UriCompliance compliance;
            if (_uri.hasViolations())
            {
                compliance = getHttpConfiguration().getUriCompliance();
                String badMessage = UriCompliance.checkUriCompliance(compliance, _uri, getHttpChannel().getComplianceViolationListener());
                if (badMessage != null)
                    throw new BadMessageException(badMessage);
            }

            // Check host field matches the authority in the absolute URI or is not blank
            if (_hostField != null)
            {
                if (_uri.isAbsolute())
                {
                    if (!_hostField.getValue().equals(_uri.getAuthority()))
                    {
                        HttpCompliance httpCompliance = getHttpConfiguration().getHttpCompliance();
                        if (httpCompliance.allows(MISMATCHED_AUTHORITY))
                        {
                            getHttpChannel().getComplianceViolationListener().onComplianceViolation(new ComplianceViolation.Event(httpCompliance, MISMATCHED_AUTHORITY, _uri.asString()));
                        }
                        else
                            throw new BadMessageException("Authority!=Host");
                    }
                }
                else
                {
                    if (StringUtil.isBlank(_hostField.getHostPort().getHost()))
                        throw new BadMessageException("Blank Host");
                }
            }

            // Set the scheme in the URI
            if (!_uri.isAbsolute())
                _uri.scheme(getEndPoint() instanceof SslConnection.SslEndPoint ? HttpScheme.HTTPS : HttpScheme.HTTP);

            // Set the authority (if not already set) in the URI
            if (_uri.getAuthority() == null && !HttpMethod.CONNECT.is(_method))
            {
                HostPort hostPort = _hostField == null ? getServerAuthority() : _hostField.getHostPort();
                int port = hostPort.getPort();
                if (port == URIUtil.getDefaultPortForScheme(_uri.getScheme()))
                    port = -1;
                _uri.authority(hostPort.getHost(), port);
            }

            // Set path (if not already set)
            if (_uri.getPath() == null)
            {
                _uri.path("/");
            }

            _request = new MetaData.Request(_parser.getBeginNanoTime(), _method, _uri.asImmutable(), _version, _headerBuilder, _contentLength)
            {
                @Override
                public boolean is100ContinueExpected()
                {
                    return _expects100Continue;
                }
            };

            Runnable handle = _httpChannel.onRequest(_request);
            ++_requests;

            Request request = _httpChannel.getRequest();
            getHttpChannel().getComplianceViolationListener().onRequestBegin(request);

            if (_complianceViolations != null && !_complianceViolations.isEmpty())
            {
                _httpChannel.getRequest().setAttribute(HttpCompliance.VIOLATIONS_ATTR, _complianceViolations);
                _complianceViolations = null;
            }

            boolean persistent;

            switch (_request.getHttpVersion())
            {
                case HTTP_0_9:
                {
                    persistent = false;
                    break;
                }
                case HTTP_1_0:
                {
                    persistent = getHttpConfiguration().isPersistentConnectionsEnabled() &&
                        _connectionKeepAlive &&
                        !_connectionClose ||
                        HttpMethod.CONNECT.is(_method);

                    _generator.setPersistent(persistent);
                    if (!persistent)
                        _connectionKeepAlive = false;

                    break;
                }

                case HTTP_1_1:
                {
                    if (_unknownExpectation)
                    {
                        _requestHandler.badMessage(new BadMessageException(HttpStatus.EXPECTATION_FAILED_417));
                        return null;
                    }

                    persistent = getHttpConfiguration().isPersistentConnectionsEnabled() &&
                        !_connectionClose ||
                        HttpMethod.CONNECT.is(_method);

                    _generator.setPersistent(persistent);

                    // Try to upgrade before calling the application.
                    // In case of WebSocket, it is the application that performs the upgrade
                    // so upgrade(stream) will return false, and the upgrade will be finished
                    // in HttpStreamOverHTTP1.succeeded().
                    // In case of HTTP/2, the application is not called and the upgrade
                    // is finished here by upgrade(stream) which will return true.
                    if (_upgrade != null && HttpConnection.this.upgrade(_stream.get()))
                        return null;

                    break;
                }

                case HTTP_2:
                {
                    // Allow prior knowledge "upgrade" to HTTP/2 only if the connector supports h2c.
                    _upgrade = PREAMBLE_UPGRADE_H2C;

                    if (HttpMethod.PRI.is(_method) &&
                        "*".equals(_uri.getPath()) &&
                        _headerBuilder.size() == 0 &&
                        HttpConnection.this.upgrade(_stream.get()))
                        return null;

                    // TODO is this sufficient?
                    _parser.close();
                    throw new BadMessageException(HttpStatus.UPGRADE_REQUIRED_426, "Upgrade Required");
                }

                default:
                {
                    throw new IllegalStateException("unsupported version " + _version);
                }
            }

            if (!persistent)
                _generator.setPersistent(false);

            return handle;
        }

        @Override
        public String getId()
        {
            return Long.toString(_id);
        }

        @Override
        public Content.Chunk read()
        {
            if (_chunk == null)
            {
                if (_parser.isTerminated())
                    _chunk = Content.Chunk.EOF;
                else
                    parseAndFillForContent();
            }

            Content.Chunk content = _chunk;
            _chunk = Content.Chunk.next(content);

            // Some content is read, but the 100 Continue interim
            // response has not been sent yet, then don't bother
            // sending it later, as the client already sent the content.
            if (content != null && _expects100Continue && content.hasRemaining())
                _expects100Continue = false;

            return content;
        }

        @Override
        public void demand()
        {
            if (_chunk != null)
            {
                Runnable onContentAvailable = _httpChannel.onContentAvailable();
                if (onContentAvailable != null)
                    onContentAvailable.run();
                return;
            }
            parseAndFillForContent();
            if (_chunk != null)
            {
                Runnable onContentAvailable = _httpChannel.onContentAvailable();
                if (onContentAvailable != null)
                    onContentAvailable.run();
                return;
            }

            tryFillInterested(_demandContentCallback);
        }

        @Override
        public void prepareResponse(HttpFields.Mutable headers)
        {
            if (_connectionKeepAlive && _version == HttpVersion.HTTP_1_0 && !headers.contains(HttpHeader.CONNECTION, HttpHeaderValue.CLOSE.asString()))
                headers.add(HttpFields.CONNECTION_KEEPALIVE);
        }

        @Override
        public void send(MetaData.Request request, MetaData.Response response, boolean last, ByteBuffer content, Callback callback)
        {
            if (response == null)
            {
                if (!last && BufferUtil.isEmpty(content))
                {
                    callback.succeeded();
                    return;
                }
            }
            else if (_generator.isCommitted())
            {
                callback.failed(new IllegalStateException("Committed"));
            }
            else if (_expects100Continue)
            {
                if (response.getStatus() == HttpStatus.CONTINUE_100)
                {
                    _expects100Continue = false;
                }
                else
                {
                    // Expecting to send a 100 Continue response, but it's a different response,
                    // then cannot be persistent because likely the client did not send the content.
                    _generator.setPersistent(false);
                }
            }

            if (_sendCallback.reset(_request, response, content, last, callback))
                _sendCallback.iterate();
        }

        @Override
        public long getIdleTimeout()
        {
            return getEndPoint().getIdleTimeout();
        }

        @Override
        public void setIdleTimeout(long idleTimeoutMs)
        {
            getEndPoint().setIdleTimeout(idleTimeoutMs);
        }

        @Override
        public boolean isCommitted()
        {
            return _stream.get() != this || _generator.isCommitted();
        }

        private boolean upgrade()
        {
            if (LOG.isDebugEnabled())
                LOG.debug("upgrade {} {}", this, _upgrade);

            // If no upgrade headers then there is nothing to do.
            if (!_connectionUpgrade && _upgrade == null)
                return false;

            @SuppressWarnings("ReferenceEquality")
            boolean isPriorKnowledgeH2C = _upgrade == PREAMBLE_UPGRADE_H2C;
            if (!isPriorKnowledgeH2C  && !_connectionUpgrade)
                throw new BadMessageException(HttpStatus.BAD_REQUEST_400);

            // Find the upgrade factory.
            ConnectionFactory.Upgrading factory = getConnector().getConnectionFactories().stream()
                .filter(f -> f instanceof ConnectionFactory.Upgrading)
                .map(ConnectionFactory.Upgrading.class::cast)
                .filter(f -> f.getProtocols().contains(_upgrade.getValue()))
                .findAny()
                .orElse(null);

            if (factory == null)
            {
                if (LOG.isDebugEnabled())
                    LOG.debug("No factory for {} in {}", _upgrade, getConnector());
                return false;
            }

            HttpFields.Mutable response101 = HttpFields.build();
            Connection upgradeConnection = factory.upgradeConnection(getConnector(), getEndPoint(), _request, response101);
            if (upgradeConnection == null)
            {
                if (LOG.isDebugEnabled())
                    LOG.debug("Upgrade ignored for {} by {}", _upgrade, factory);
                return false;
            }

            // Prior knowledge HTTP/2 does not need a 101 response (it will directly be
            // in HTTP/2 format) while HTTP/1.1 to HTTP/2 upgrade needs a 101 response.
            if (!isPriorKnowledgeH2C)
                send(_request, new MetaData.Response(HttpStatus.SWITCHING_PROTOCOLS_101, null, HttpVersion.HTTP_1_1, response101, 0), false, null, Callback.NOOP);

            if (LOG.isDebugEnabled())
                LOG.debug("Upgrading from {} to {}", getEndPoint().getConnection(), upgradeConnection);
            getEndPoint().upgrade(upgradeConnection);

            return true;
        }

        @Override
        public TunnelSupport getTunnelSupport()
        {
            return _tunnelSupport;
        }

        @Override
        public void succeeded()
        {
            HttpStreamOverHTTP1 stream = _stream.getAndSet(null);
            if (stream == null)
                return;

            if (LOG.isDebugEnabled())
                LOG.debug("succeeded {}", HttpConnection.this);
            // If we are fill interested, then a read is pending and we must abort
            if (isFillInterested())
            {
                if (LOG.isDebugEnabled())
                    LOG.debug("abort due to pending read {} {} ", this, getEndPoint());
                abort(new IOException("Pending read in onCompleted"));
                return;
            }

            if (_httpChannel.getRequest().getAttribute(HttpStream.UPGRADE_CONNECTION_ATTRIBUTE) instanceof Connection upgradeConnection)
            {
                getEndPoint().upgrade(upgradeConnection);
                _httpChannel.recycle();
                _parser.close();
                _generator.reset();
                return;
            }

            _httpChannel.recycle();

            // If a 100 Continue is still expected to be sent, but no content was read, then
            // close the parser so that seeks EOF below, not the next request.
            if (_expects100Continue)
            {
                _expects100Continue = false;
                _parser.close();
            }

            // Reset the channel, parsers and generator
            if (!_parser.isClosed())
            {
                if (_generator.isPersistent())
                    _parser.reset();
                else
                    _parser.close();
            }
            _generator.reset();

            // Can the onFillable thread continue processing
            if (_handling.compareAndSet(true, false))
                return;

            // we need to organized further processing
            if (LOG.isDebugEnabled())
                LOG.debug("non-current completion {}", this);

            // If we are looking for the next request
            if (_parser.isStart())
            {
                // if the buffer is empty
                if (isRequestBufferEmpty())
                {
                    // look for more data
                    fillInterested();
                }
                // else if we are still running
                else if (getConnector().isRunning())
                {
                    // Dispatched to handle a pipelined request
                    try
                    {
                        getExecutor().execute(HttpConnection.this);
                    }
                    catch (RejectedExecutionException e)
                    {
                        if (getConnector().isRunning())
                            LOG.warn("Failed dispatch of {}", this, e);
                        else
                            LOG.trace("IGNORED", e);
                        getEndPoint().close();
                    }
                }
                else
                {
                    getEndPoint().close();
                }
            }
            // else the parser must be closed, so seek the EOF if we are still open
            else if (getEndPoint().isOpen())
                fillInterested();
        }

        @Override
        public void failed(Throwable x)
        {
            HttpStreamOverHTTP1 stream = _stream.getAndSet(null);
            if (stream == null)
            {
                if (LOG.isDebugEnabled())
                    LOG.debug("ignored", x);
                return;
            }
            if (LOG.isDebugEnabled())
                LOG.debug("aborting", x);
            abort(x);
        }

        private void abort(Throwable failure)
        {
            getEndPoint().close(failure);
        }
    }

    private class TunnelSupportOverHTTP1 implements TunnelSupport
    {
        @Override
        public String getProtocol()
        {
            return null;
        }

        @Override
        public EndPoint getEndPoint()
        {
            return HttpConnection.this.getEndPoint();
        }
    }

    /**
     * HttpParser converts some bad message event into early EOF.
     * However, we want to send a 400 (not a 500) to the client because it's a client error.
     */
    private static class HttpEofException extends EofException implements HttpException
    {
        private HttpEofException()
        {
            super("Early EOF");
        }

        @Override
        public int getCode()
        {
            return HttpStatus.BAD_REQUEST_400;
        }

        @Override
        public String getReason()
        {
            return getMessage();
        }
    }
}<|MERGE_RESOLUTION|>--- conflicted
+++ resolved
@@ -913,7 +913,13 @@
         @Override
         protected void onCompleteSuccess()
         {
-<<<<<<< HEAD
+            // If we are a non-persistent connection and have succeeded the last write...
+            if (_shutdownOut && !(_httpChannel.getRequest().getAttribute(HttpStream.UPGRADE_CONNECTION_ATTRIBUTE) instanceof Connection))
+            {
+                // then we shutdown the output here so that the client sees the body termination ASAP and
+                // cannot be delayed by any further server handling before the stream callback is completed.
+                getEndPoint().shutdownOutput();
+            }
             Callback callback = resetCallback();
             release();
             callback.succeeded();
@@ -924,16 +930,6 @@
         {
             Callback callback = resetCallback();
             failedCallback(callback, x);
-=======
-            // If we are a non-persistent connection and have succeeded the last write...
-            if (_shutdownOut && !(_httpChannel.getRequest().getAttribute(HttpStream.UPGRADE_CONNECTION_ATTRIBUTE) instanceof Connection))
-            {
-                // then we shutdown the output here so that the client sees the body termination ASAP and
-                // cannot be delayed by any further server handling before the stream callback is completed.
-                getEndPoint().shutdownOutput();
-            }
-            release().succeeded();
->>>>>>> 551710e9
         }
 
         @Override
