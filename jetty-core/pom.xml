--- conflicted
+++ resolved
@@ -15,11 +15,7 @@
     <module>jetty-alpn</module>
     <module>jetty-bom</module>
     <module>jetty-client</module>
-<<<<<<< HEAD
     <module>jetty-compression</module>
-    <module>jetty-demos</module>
-=======
->>>>>>> 7ca1ef70
     <module>jetty-deploy</module>
     <module>jetty-ee</module>
     <module>jetty-fcgi</module>
