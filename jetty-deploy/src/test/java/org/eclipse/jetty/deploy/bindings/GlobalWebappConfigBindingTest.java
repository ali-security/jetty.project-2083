--- conflicted
+++ resolved
@@ -88,12 +88,7 @@
         WebAppContext context = contexts.get(0);
 
         assertNotNull(context, "Context should not be null");
-<<<<<<< HEAD
-        String currentClasses[] = context.getServerClasses();
-=======
-        String[] defaultClasses = context.getDefaultServerClasses();
         String[] currentClasses = context.getServerClasses();
->>>>>>> bb7fb48f
 
         String addedClass = "org.eclipse.foo."; // What was added by the binding
         assertThat("Current Server Classes", addedClass, is(in(currentClasses)));
