<<<<<<< HEAD
//
//  ========================================================================
//  Copyright (c) 1995-2017 Mort Bay Consulting Pty. Ltd.
//  ------------------------------------------------------------------------
//  All rights reserved. This program and the accompanying materials
//  are made available under the terms of the Eclipse Public License v1.0
//  and Apache License v2.0 which accompanies this distribution.
//
//      The Eclipse Public License is available at
//      http://www.eclipse.org/legal/epl-v10.html
//
//      The Apache License v2.0 is available at
//      http://www.opensource.org/licenses/apache2.0.php
//
//  You may elect to redistribute this code under either of these licenses.
//  ========================================================================
//

package org.eclipse.jetty.http.spi;

import java.io.IOException;
import java.io.InputStream;
import java.io.OutputStream;
import java.net.InetSocketAddress;
import java.net.URI;
import java.net.URISyntaxException;
import java.util.Enumeration;
import java.util.List;
import java.util.Map;

import javax.servlet.http.HttpServletRequest;
import javax.servlet.http.HttpServletResponse;

import com.sun.net.httpserver.Headers;
import com.sun.net.httpserver.HttpContext;
import com.sun.net.httpserver.HttpExchange;
import com.sun.net.httpserver.HttpPrincipal;

/**
 * Jetty implementation of {@link com.sun.net.httpserver.HttpExchange}
 */
public class JettyHttpExchangeDelegate extends HttpExchange
{

    private HttpContext _httpContext;

    private HttpServletRequest _req;

    private HttpServletResponse _resp;

    private Headers _responseHeaders = new Headers();

    private int _responseCode = 0;

    private InputStream _is;

    private OutputStream _os;

    private HttpPrincipal _httpPrincipal;

    JettyHttpExchangeDelegate(HttpContext jaxWsContext, HttpServletRequest req, HttpServletResponse resp)
    {
        this._httpContext = jaxWsContext;
        this._req = req;
        this._resp = resp;
        try
        {
            this._is = req.getInputStream();
            this._os = resp.getOutputStream();
        }
        catch (IOException ex)
        {
            throw new RuntimeException(ex);
        }
    }

    @Override
    public Headers getRequestHeaders()
    {
        Headers headers = new Headers();
        Enumeration<?> en = _req.getHeaderNames();
        while (en.hasMoreElements())
        {
            String name = (String)en.nextElement();
            Enumeration<?> en2 = _req.getHeaders(name);
            while (en2.hasMoreElements())
            {
                String value = (String)en2.nextElement();
                headers.add(name,value);
            }
        }
        return headers;
    }

    @Override
    public Headers getResponseHeaders()
    {
        return _responseHeaders;
    }

    @Override
    public URI getRequestURI()
    {
        try
        {
            String uriAsString = _req.getRequestURI();
            if (_req.getQueryString() != null)
            {
                uriAsString += "?" + _req.getQueryString();
            }

            return new URI(uriAsString);
        }
        catch (URISyntaxException ex)
        {
            throw new RuntimeException(ex);
        }
    }

    @Override
    public String getRequestMethod()
    {
        return _req.getMethod();
    }

    @Override
    public HttpContext getHttpContext()
    {
        return _httpContext;
    }

    @Override
    public void close()
    {
        try
        {
            _resp.getOutputStream().close();
        }
        catch (IOException ex)
        {
            throw new RuntimeException(ex);
        }
    }

    @Override
    public InputStream getRequestBody()
    {
        return _is;
    }

    @Override
    public OutputStream getResponseBody()
    {
        return _os;
    }

    @Override
    public void sendResponseHeaders(int rCode, long responseLength) throws IOException
    {
        this._responseCode = rCode;

        for (Map.Entry<String, List<String>> stringListEntry : _responseHeaders.entrySet())
        {
            String name = stringListEntry.getKey();
            List<String> values = stringListEntry.getValue();

            for (String value : values)
            {
                _resp.setHeader(name,value);
            }
        }
        if (responseLength > 0)
        {
            _resp.setHeader("content-length","" + responseLength);
        }
        _resp.setStatus(rCode);
    }

    @Override
    public InetSocketAddress getRemoteAddress()
    {
        return new InetSocketAddress(_req.getRemoteAddr(),_req.getRemotePort());
    }

    @Override
    public int getResponseCode()
    {
        return _responseCode;
    }

    @Override
    public InetSocketAddress getLocalAddress()
    {
        return new InetSocketAddress(_req.getLocalAddr(),_req.getLocalPort());
    }

    @Override
    public String getProtocol()
    {
        return _req.getProtocol();
    }

    @Override
    public Object getAttribute(String name)
    {
        return _req.getAttribute(name);
    }

    @Override
    public void setAttribute(String name, Object value)
    {
        _req.setAttribute(name,value);
    }

    @Override
    public void setStreams(InputStream i, OutputStream o)
    {
        _is = i;
        _os = o;
    }

    @Override
    public HttpPrincipal getPrincipal()
    {
        return _httpPrincipal;
    }

    public void setPrincipal(HttpPrincipal principal)
    {
        this._httpPrincipal = principal;
    }

}
=======
//
//  ========================================================================
//  Copyright (c) 1995-2018 Mort Bay Consulting Pty. Ltd.
//  ------------------------------------------------------------------------
//  All rights reserved. This program and the accompanying materials
//  are made available under the terms of the Eclipse Public License v1.0
//  and Apache License v2.0 which accompanies this distribution.
//
//      The Eclipse Public License is available at
//      http://www.eclipse.org/legal/epl-v10.html
//
//      The Apache License v2.0 is available at
//      http://www.opensource.org/licenses/apache2.0.php
//
//  You may elect to redistribute this code under either of these licenses.
//  ========================================================================
//

package org.eclipse.jetty.http.spi;

import java.io.IOException;
import java.io.InputStream;
import java.io.OutputStream;
import java.net.InetSocketAddress;
import java.net.URI;
import java.net.URISyntaxException;
import java.util.Enumeration;
import java.util.List;
import java.util.Map;

import javax.servlet.http.HttpServletRequest;
import javax.servlet.http.HttpServletResponse;

import com.sun.net.httpserver.Headers;
import com.sun.net.httpserver.HttpContext;
import com.sun.net.httpserver.HttpExchange;
import com.sun.net.httpserver.HttpPrincipal;

/**
 * Jetty implementation of {@link com.sun.net.httpserver.HttpExchange}
 */
public class JettyHttpExchangeDelegate extends HttpExchange
{

    private HttpContext _httpContext;

    private HttpServletRequest _req;

    private HttpServletResponse _resp;

    private Headers _responseHeaders = new Headers();

    private int _responseCode = 0;

    private InputStream _is;

    private OutputStream _os;

    private HttpPrincipal _httpPrincipal;

    JettyHttpExchangeDelegate(HttpContext jaxWsContext, HttpServletRequest req, HttpServletResponse resp)
    {
        this._httpContext = jaxWsContext;
        this._req = req;
        this._resp = resp;
        try
        {
            this._is = req.getInputStream();
            this._os = resp.getOutputStream();
        }
        catch (IOException ex)
        {
            throw new RuntimeException(ex);
        }
    }

    @Override
    public Headers getRequestHeaders()
    {
        Headers headers = new Headers();
        Enumeration<?> en = _req.getHeaderNames();
        while (en.hasMoreElements())
        {
            String name = (String)en.nextElement();
            Enumeration<?> en2 = _req.getHeaders(name);
            while (en2.hasMoreElements())
            {
                String value = (String)en2.nextElement();
                headers.add(name,value);
            }
        }
        return headers;
    }

    @Override
    public Headers getResponseHeaders()
    {
        return _responseHeaders;
    }

    @Override
    public URI getRequestURI()
    {
        try
        {
            String uriAsString = _req.getRequestURI();
            if (_req.getQueryString() != null)
            {
                uriAsString += "?" + _req.getQueryString();
            }

            return new URI(uriAsString);
        }
        catch (URISyntaxException ex)
        {
            throw new RuntimeException(ex);
        }
    }

    @Override
    public String getRequestMethod()
    {
        return _req.getMethod();
    }

    @Override
    public HttpContext getHttpContext()
    {
        return _httpContext;
    }

    @Override
    public void close()
    {
        try
        {
            _resp.getOutputStream().close();
        }
        catch (IOException ex)
        {
            throw new RuntimeException(ex);
        }
    }

    @Override
    public InputStream getRequestBody()
    {
        return _is;
    }

    @Override
    public OutputStream getResponseBody()
    {
        return _os;
    }

    @Override
    public void sendResponseHeaders(int rCode, long responseLength) throws IOException
    {
        this._responseCode = rCode;

        for (Map.Entry<String, List<String>> stringListEntry : _responseHeaders.entrySet())
        {
            String name = stringListEntry.getKey();
            List<String> values = stringListEntry.getValue();

            for (String value : values)
            {
                _resp.setHeader(name,value);
            }
        }
        if (responseLength > 0)
        {
            _resp.setHeader("content-length","" + responseLength);
        }
        _resp.setStatus(rCode);
    }

    @Override
    public InetSocketAddress getRemoteAddress()
    {
        return new InetSocketAddress(_req.getRemoteAddr(),_req.getRemotePort());
    }

    @Override
    public int getResponseCode()
    {
        return _responseCode;
    }

    @Override
    public InetSocketAddress getLocalAddress()
    {
        return new InetSocketAddress(_req.getLocalAddr(),_req.getLocalPort());
    }

    @Override
    public String getProtocol()
    {
        return _req.getProtocol();
    }

    @Override
    public Object getAttribute(String name)
    {
        return _req.getAttribute(name);
    }

    @Override
    public void setAttribute(String name, Object value)
    {
        _req.setAttribute(name,value);
    }

    @Override
    public void setStreams(InputStream i, OutputStream o)
    {
        _is = i;
        _os = o;
    }

    @Override
    public HttpPrincipal getPrincipal()
    {
        return _httpPrincipal;
    }

    public void setPrincipal(HttpPrincipal principal)
    {
        this._httpPrincipal = principal;
    }

}
>>>>>>> fa4c7b0c
<|MERGE_RESOLUTION|>--- conflicted
+++ resolved
@@ -1,7 +1,6 @@
-<<<<<<< HEAD
 //
 //  ========================================================================
-//  Copyright (c) 1995-2017 Mort Bay Consulting Pty. Ltd.
+//  Copyright (c) 1995-2018 Mort Bay Consulting Pty. Ltd.
 //  ------------------------------------------------------------------------
 //  All rights reserved. This program and the accompanying materials
 //  are made available under the terms of the Eclipse Public License v1.0
@@ -231,239 +230,4 @@
         this._httpPrincipal = principal;
     }
 
-}
-=======
-//
-//  ========================================================================
-//  Copyright (c) 1995-2018 Mort Bay Consulting Pty. Ltd.
-//  ------------------------------------------------------------------------
-//  All rights reserved. This program and the accompanying materials
-//  are made available under the terms of the Eclipse Public License v1.0
-//  and Apache License v2.0 which accompanies this distribution.
-//
-//      The Eclipse Public License is available at
-//      http://www.eclipse.org/legal/epl-v10.html
-//
-//      The Apache License v2.0 is available at
-//      http://www.opensource.org/licenses/apache2.0.php
-//
-//  You may elect to redistribute this code under either of these licenses.
-//  ========================================================================
-//
-
-package org.eclipse.jetty.http.spi;
-
-import java.io.IOException;
-import java.io.InputStream;
-import java.io.OutputStream;
-import java.net.InetSocketAddress;
-import java.net.URI;
-import java.net.URISyntaxException;
-import java.util.Enumeration;
-import java.util.List;
-import java.util.Map;
-
-import javax.servlet.http.HttpServletRequest;
-import javax.servlet.http.HttpServletResponse;
-
-import com.sun.net.httpserver.Headers;
-import com.sun.net.httpserver.HttpContext;
-import com.sun.net.httpserver.HttpExchange;
-import com.sun.net.httpserver.HttpPrincipal;
-
-/**
- * Jetty implementation of {@link com.sun.net.httpserver.HttpExchange}
- */
-public class JettyHttpExchangeDelegate extends HttpExchange
-{
-
-    private HttpContext _httpContext;
-
-    private HttpServletRequest _req;
-
-    private HttpServletResponse _resp;
-
-    private Headers _responseHeaders = new Headers();
-
-    private int _responseCode = 0;
-
-    private InputStream _is;
-
-    private OutputStream _os;
-
-    private HttpPrincipal _httpPrincipal;
-
-    JettyHttpExchangeDelegate(HttpContext jaxWsContext, HttpServletRequest req, HttpServletResponse resp)
-    {
-        this._httpContext = jaxWsContext;
-        this._req = req;
-        this._resp = resp;
-        try
-        {
-            this._is = req.getInputStream();
-            this._os = resp.getOutputStream();
-        }
-        catch (IOException ex)
-        {
-            throw new RuntimeException(ex);
-        }
-    }
-
-    @Override
-    public Headers getRequestHeaders()
-    {
-        Headers headers = new Headers();
-        Enumeration<?> en = _req.getHeaderNames();
-        while (en.hasMoreElements())
-        {
-            String name = (String)en.nextElement();
-            Enumeration<?> en2 = _req.getHeaders(name);
-            while (en2.hasMoreElements())
-            {
-                String value = (String)en2.nextElement();
-                headers.add(name,value);
-            }
-        }
-        return headers;
-    }
-
-    @Override
-    public Headers getResponseHeaders()
-    {
-        return _responseHeaders;
-    }
-
-    @Override
-    public URI getRequestURI()
-    {
-        try
-        {
-            String uriAsString = _req.getRequestURI();
-            if (_req.getQueryString() != null)
-            {
-                uriAsString += "?" + _req.getQueryString();
-            }
-
-            return new URI(uriAsString);
-        }
-        catch (URISyntaxException ex)
-        {
-            throw new RuntimeException(ex);
-        }
-    }
-
-    @Override
-    public String getRequestMethod()
-    {
-        return _req.getMethod();
-    }
-
-    @Override
-    public HttpContext getHttpContext()
-    {
-        return _httpContext;
-    }
-
-    @Override
-    public void close()
-    {
-        try
-        {
-            _resp.getOutputStream().close();
-        }
-        catch (IOException ex)
-        {
-            throw new RuntimeException(ex);
-        }
-    }
-
-    @Override
-    public InputStream getRequestBody()
-    {
-        return _is;
-    }
-
-    @Override
-    public OutputStream getResponseBody()
-    {
-        return _os;
-    }
-
-    @Override
-    public void sendResponseHeaders(int rCode, long responseLength) throws IOException
-    {
-        this._responseCode = rCode;
-
-        for (Map.Entry<String, List<String>> stringListEntry : _responseHeaders.entrySet())
-        {
-            String name = stringListEntry.getKey();
-            List<String> values = stringListEntry.getValue();
-
-            for (String value : values)
-            {
-                _resp.setHeader(name,value);
-            }
-        }
-        if (responseLength > 0)
-        {
-            _resp.setHeader("content-length","" + responseLength);
-        }
-        _resp.setStatus(rCode);
-    }
-
-    @Override
-    public InetSocketAddress getRemoteAddress()
-    {
-        return new InetSocketAddress(_req.getRemoteAddr(),_req.getRemotePort());
-    }
-
-    @Override
-    public int getResponseCode()
-    {
-        return _responseCode;
-    }
-
-    @Override
-    public InetSocketAddress getLocalAddress()
-    {
-        return new InetSocketAddress(_req.getLocalAddr(),_req.getLocalPort());
-    }
-
-    @Override
-    public String getProtocol()
-    {
-        return _req.getProtocol();
-    }
-
-    @Override
-    public Object getAttribute(String name)
-    {
-        return _req.getAttribute(name);
-    }
-
-    @Override
-    public void setAttribute(String name, Object value)
-    {
-        _req.setAttribute(name,value);
-    }
-
-    @Override
-    public void setStreams(InputStream i, OutputStream o)
-    {
-        _is = i;
-        _os = o;
-    }
-
-    @Override
-    public HttpPrincipal getPrincipal()
-    {
-        return _httpPrincipal;
-    }
-
-    public void setPrincipal(HttpPrincipal principal)
-    {
-        this._httpPrincipal = principal;
-    }
-
-}
->>>>>>> fa4c7b0c
+}