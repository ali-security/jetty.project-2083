--- conflicted
+++ resolved
@@ -97,7 +97,7 @@
         CLOSED
     };
 
-    private final boolean DEBUG=LOG.isDebugEnabled();
+    private final boolean DEBUG=LOG.isDebugEnabled(); // Cache debug to help branch prediction
     private final HttpHandler<ByteBuffer> _handler;
     private final RequestHandler<ByteBuffer> _requestHandler;
     private final ResponseHandler<ByteBuffer> _responseHandler;
@@ -1142,7 +1142,7 @@
      */
     public boolean parseNext(ByteBuffer buffer)
     {
-        if (LOG.isDebugEnabled())
+        if (DEBUG)
             LOG.debug("parseNext s={} {}",_state,BufferUtil.toDetailString(buffer));
         try
         {
@@ -1229,6 +1229,8 @@
                         break;
 
                     default:
+                        if (DEBUG)
+                            LOG.debug("{} EOF in {}",this,_state);
                         _handler.badMessage(400,null);
                         setState(State.CLOSED);
                         break;
@@ -1253,7 +1255,7 @@
             BufferUtil.clear(buffer);
 
             LOG.warn("badMessage: "+e.toString()+" for "+_handler);
-            if (DEBUG) 
+            if (DEBUG)
                 LOG.debug(e);
             
             if (_state.ordinal()<=State.END.ordinal())
@@ -1273,17 +1275,9 @@
 
     private boolean parseContent(ByteBuffer buffer)
     {
-<<<<<<< HEAD
         // Handle _content
         byte ch;
         while (_state.ordinal() < State.END.ordinal() && buffer.hasRemaining())
-=======
-        if (DEBUG)
-            LOG.debug("shutdownInput {}", this);
-
-        // was this unexpected?
-        switch(_state)
->>>>>>> 809c3aa4
         {
             switch (_state)
             {
@@ -1424,46 +1418,25 @@
 
     /* ------------------------------------------------------------------------------- */
     public boolean isAtEOF()
+ 
     {
         return _eof;
     }
     
     /* ------------------------------------------------------------------------------- */
     public void atEOF()
-    {
-        LOG.debug("atEOF {}", this);
+
+    {        
+        if (DEBUG)
+            LOG.debug("atEOF {}", this);
         _eof=true;
     }
 
     /* ------------------------------------------------------------------------------- */
     public void close()
     {
-<<<<<<< HEAD
-        LOG.debug("close {}", this);
-=======
         if (DEBUG)
             LOG.debug("close {}", this);
-        switch(_state)
-        {
-            case START:
-            case CLOSED:
-            case END:
-                break;
-                
-            case EOF_CONTENT:
-                _handler.messageComplete();
-                break;
-                
-            default:
-                if (_state.ordinal()>State.END.ordinal())
-                {
-                    _handler.earlyEOF();
-                    _handler.messageComplete();
-                }
-                else
-                    LOG.warn("Closing {}",this);
-        }
->>>>>>> 809c3aa4
         setState(State.CLOSED);
     }
     
