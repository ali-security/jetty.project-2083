//
// ========================================================================
// Copyright (c) 1995-2020 Mort Bay Consulting Pty Ltd and others.
//
// This program and the accompanying materials are made available under
// the terms of the Eclipse Public License 2.0 which is available at
// https://www.eclipse.org/legal/epl-2.0
//
// This Source Code may also be made available under the following
// Secondary Licenses when the conditions for such availability set
// forth in the Eclipse Public License, v. 2.0 are satisfied:
// the Apache License v2.0 which is available at
// https://www.apache.org/licenses/LICENSE-2.0
//
// SPDX-License-Identifier: EPL-2.0 OR Apache-2.0
// ========================================================================
//

package org.eclipse.jetty.http;

import java.nio.ByteBuffer;
import java.nio.charset.StandardCharsets;
import java.util.ArrayList;
import java.util.List;

import org.eclipse.jetty.http.HttpParser.State;
import org.eclipse.jetty.toolchain.test.Net;
import org.eclipse.jetty.util.BufferUtil;
import org.eclipse.jetty.util.log.StacklessLogging;
import org.hamcrest.Matchers;
import org.junit.jupiter.api.Assumptions;
import org.junit.jupiter.api.BeforeEach;
import org.junit.jupiter.api.Test;

import static org.eclipse.jetty.http.HttpCompliance.Violation.CASE_INSENSITIVE_METHOD;
import static org.eclipse.jetty.http.HttpCompliance.Violation.CASE_SENSITIVE_FIELD_NAME;
import static org.eclipse.jetty.http.HttpCompliance.Violation.MULTILINE_FIELD_VALUE;
import static org.eclipse.jetty.http.HttpCompliance.Violation.TRANSFER_ENCODING_WITH_CONTENT_LENGTH;
import static org.hamcrest.MatcherAssert.assertThat;
import static org.hamcrest.Matchers.contains;
import static org.hamcrest.Matchers.containsString;
import static org.hamcrest.Matchers.is;
import static org.hamcrest.Matchers.nullValue;
import static org.junit.jupiter.api.Assertions.assertEquals;
import static org.junit.jupiter.api.Assertions.assertFalse;
import static org.junit.jupiter.api.Assertions.assertNotNull;
import static org.junit.jupiter.api.Assertions.assertNull;
import static org.junit.jupiter.api.Assertions.assertSame;
import static org.junit.jupiter.api.Assertions.assertTrue;

public class HttpParserTest
{
<<<<<<< HEAD
=======
    // @checkstyle-disable-check : AvoidEscapedUnicodeCharactersCheck

    static
    {
        HttpCompliance.CUSTOM0.sections().remove(HttpComplianceSection.NO_WS_AFTER_FIELD_NAME);
    }

>>>>>>> 33a5a257
    /**
     * Parse until {@link State#END} state.
     * If the parser is already in the END state, then it is {@link HttpParser#reset()} and re-parsed.
     *
     * @param parser The parser to test
     * @param buffer the buffer to parse
     * @throws IllegalStateException If the buffers have already been partially parsed.
     */
    public static void parseAll(HttpParser parser, ByteBuffer buffer)
    {
        if (parser.isState(State.END))
            parser.reset();
        if (!parser.isState(State.START))
            throw new IllegalStateException("!START");

        // continue parsing
        int remaining = buffer.remaining();
        while (!parser.isState(State.END) && remaining > 0)
        {
            int wasRemaining = remaining;
            parser.parseNext(buffer);
            remaining = buffer.remaining();
            if (remaining == wasRemaining)
                break;
        }
    }

    @Test
    public void httpMethodTest()
    {
        assertNull(HttpMethod.lookAheadGet(BufferUtil.toBuffer("Wibble ")));
        assertNull(HttpMethod.lookAheadGet(BufferUtil.toBuffer("GET")));
        assertNull(HttpMethod.lookAheadGet(BufferUtil.toBuffer("MO")));

        assertEquals(HttpMethod.GET, HttpMethod.lookAheadGet(BufferUtil.toBuffer("GET ")));
        assertEquals(HttpMethod.MOVE, HttpMethod.lookAheadGet(BufferUtil.toBuffer("MOVE ")));

        ByteBuffer b = BufferUtil.allocateDirect(128);
        BufferUtil.append(b, BufferUtil.toBuffer("GET"));
        assertNull(HttpMethod.lookAheadGet(b));

        BufferUtil.append(b, BufferUtil.toBuffer(" "));
        assertEquals(HttpMethod.GET, HttpMethod.lookAheadGet(b));
    }

    @Test
    public void testLineParseMockIP()
    {
        ByteBuffer buffer = BufferUtil.toBuffer("POST /mock/127.0.0.1 HTTP/1.1\r\n" + "\r\n");

        HttpParser.RequestHandler handler = new Handler();
        HttpParser parser = new HttpParser(handler);
        parseAll(parser, buffer);
        assertEquals("POST", _methodOrVersion);
        assertEquals("/mock/127.0.0.1", _uriOrStatus);
        assertEquals("HTTP/1.1", _versionOrReason);
        assertEquals(-1, _headers);
    }

    @Test
    public void testLineParse0()
    {
        ByteBuffer buffer = BufferUtil.toBuffer("POST /foo HTTP/1.0\r\n" + "\r\n");

        HttpParser.RequestHandler handler = new Handler();
        HttpParser parser = new HttpParser(handler);
        parseAll(parser, buffer);
        assertEquals("POST", _methodOrVersion);
        assertEquals("/foo", _uriOrStatus);
        assertEquals("HTTP/1.0", _versionOrReason);
        assertEquals(-1, _headers);
    }

    @Test
    public void testLineParse1RFC2616()
    {
        ByteBuffer buffer = BufferUtil.toBuffer("GET /999\r\n");

        HttpParser.RequestHandler handler = new Handler();
        HttpParser parser = new HttpParser(handler, HttpCompliance.RFC2616_LEGACY);
        parseAll(parser, buffer);

        assertNull(_bad);
        assertEquals("GET", _methodOrVersion);
        assertEquals("/999", _uriOrStatus);
        assertEquals("HTTP/0.9", _versionOrReason);
        assertEquals(-1, _headers);
        assertThat(_complianceViolation, contains(HttpCompliance.Violation.HTTP_0_9));
    }

    @Test
    public void testLineParse1()
    {
        ByteBuffer buffer = BufferUtil.toBuffer("GET /999\r\n");

        HttpParser.RequestHandler handler = new Handler();
        HttpParser parser = new HttpParser(handler);
        parseAll(parser, buffer);
        assertEquals("HTTP/0.9 not supported", _bad);
        assertThat(_complianceViolation, Matchers.empty());
    }

    @Test
    public void testLineParse2RFC2616()
    {
        ByteBuffer buffer = BufferUtil.toBuffer("POST /222  \r\n");

        HttpParser.RequestHandler handler = new Handler();
        HttpParser parser = new HttpParser(handler, HttpCompliance.RFC2616_LEGACY);
        parseAll(parser, buffer);

        assertNull(_bad);
        assertEquals("POST", _methodOrVersion);
        assertEquals("/222", _uriOrStatus);
        assertEquals("HTTP/0.9", _versionOrReason);
        assertEquals(-1, _headers);
        assertThat(_complianceViolation, contains(HttpCompliance.Violation.HTTP_0_9));
    }

    @Test
    public void testLineParse2()
    {
        ByteBuffer buffer = BufferUtil.toBuffer("POST /222  \r\n");

        _versionOrReason = null;
        HttpParser.RequestHandler handler = new Handler();
        HttpParser parser = new HttpParser(handler);
        parseAll(parser, buffer);
        assertEquals("HTTP/0.9 not supported", _bad);
        assertThat(_complianceViolation, Matchers.empty());
    }

    @Test
    public void testLineParse3()
    {
        ByteBuffer buffer = BufferUtil.toBuffer("POST /fo\u0690 HTTP/1.0\r\n" + "\r\n", StandardCharsets.UTF_8);

        HttpParser.RequestHandler handler = new Handler();
        HttpParser parser = new HttpParser(handler);
        parseAll(parser, buffer);
        assertEquals("POST", _methodOrVersion);
        assertEquals("/fo\u0690", _uriOrStatus);
        assertEquals("HTTP/1.0", _versionOrReason);
        assertEquals(-1, _headers);
    }

    @Test
    public void testLineParse4()
    {
        ByteBuffer buffer = BufferUtil.toBuffer("POST /foo?param=\u0690 HTTP/1.0\r\n" + "\r\n", StandardCharsets.UTF_8);

        HttpParser.RequestHandler handler = new Handler();
        HttpParser parser = new HttpParser(handler);
        parseAll(parser, buffer);
        assertEquals("POST", _methodOrVersion);
        assertEquals("/foo?param=\u0690", _uriOrStatus);
        assertEquals("HTTP/1.0", _versionOrReason);
        assertEquals(-1, _headers);
    }

    @Test
    public void testLongURLParse()
    {
        ByteBuffer buffer = BufferUtil.toBuffer("POST /123456789abcdef/123456789abcdef/123456789abcdef/123456789abcdef/123456789abcdef/123456789abcdef/123456789abcdef/123456789abcdef/123456789abcdef/123456789abcdef/123456789abcdef/123456789abcdef/123456789abcdef/123456789abcdef/123456789abcdef/123456789abcdef/ HTTP/1.0\r\n" + "\r\n");

        HttpParser.RequestHandler handler = new Handler();
        HttpParser parser = new HttpParser(handler);
        parseAll(parser, buffer);
        assertEquals("POST", _methodOrVersion);
        assertEquals("/123456789abcdef/123456789abcdef/123456789abcdef/123456789abcdef/123456789abcdef/123456789abcdef/123456789abcdef/123456789abcdef/123456789abcdef/123456789abcdef/123456789abcdef/123456789abcdef/123456789abcdef/123456789abcdef/123456789abcdef/123456789abcdef/", _uriOrStatus);
        assertEquals("HTTP/1.0", _versionOrReason);
        assertEquals(-1, _headers);
    }

    @Test
    public void testAllowedLinePreamble()
    {
        ByteBuffer buffer = BufferUtil.toBuffer("\r\n\r\nGET / HTTP/1.0\r\n");

        HttpParser.RequestHandler handler = new Handler();
        HttpParser parser = new HttpParser(handler);
        parseAll(parser, buffer);
        assertEquals("GET", _methodOrVersion);
        assertEquals("/", _uriOrStatus);
        assertEquals("HTTP/1.0", _versionOrReason);
        assertEquals(-1, _headers);
    }

    @Test
    public void testDisallowedLinePreamble()
    {
        ByteBuffer buffer = BufferUtil.toBuffer("\r\n \r\nGET / HTTP/1.0\r\n");

        HttpParser.RequestHandler handler = new Handler();
        HttpParser parser = new HttpParser(handler);
        parseAll(parser, buffer);
        assertEquals("Illegal character SPACE=' '", _bad);
    }

    @Test
    public void testConnect()
    {
        ByteBuffer buffer = BufferUtil.toBuffer("CONNECT 192.168.1.2:80 HTTP/1.1\r\n" + "\r\n");
        HttpParser.RequestHandler handler = new Handler();
        HttpParser parser = new HttpParser(handler);
        parseAll(parser, buffer);
        assertEquals("CONNECT", _methodOrVersion);
        assertEquals("192.168.1.2:80", _uriOrStatus);
        assertEquals("HTTP/1.1", _versionOrReason);
        assertEquals(-1, _headers);
    }

    @Test
    public void testSimple()
    {
        ByteBuffer buffer = BufferUtil.toBuffer(
            "GET / HTTP/1.0\r\n" +
                "Host: localhost\r\n" +
                "Connection: close\r\n" +
                "\r\n");

        HttpParser.RequestHandler handler = new Handler();
        HttpParser parser = new HttpParser(handler);
        parseAll(parser, buffer);

        assertTrue(_headerCompleted);
        assertTrue(_messageCompleted);
        assertEquals("GET", _methodOrVersion);
        assertEquals("/", _uriOrStatus);
        assertEquals("HTTP/1.0", _versionOrReason);
        assertEquals("Host", _hdr[0]);
        assertEquals("localhost", _val[0]);
        assertEquals("Connection", _hdr[1]);
        assertEquals("close", _val[1]);
        assertEquals(1, _headers);
    }

    @Test
    public void testFoldedField2616()
    {
        ByteBuffer buffer = BufferUtil.toBuffer(
            "GET / HTTP/1.0\r\n" +
                "Host: localhost\r\n" +
                "Name: value\r\n" +
                " extra\r\n" +
                "Name2: \r\n" +
                "\tvalue2\r\n" +
                "\r\n");

        HttpParser.RequestHandler handler = new Handler();
        HttpParser parser = new HttpParser(handler, HttpCompliance.RFC2616_LEGACY);
        parseAll(parser, buffer);

        assertThat(_bad, Matchers.nullValue());
        assertEquals("Host", _hdr[0]);
        assertEquals("localhost", _val[0]);
        assertEquals(2, _headers);
        assertEquals("Name", _hdr[1]);
        assertEquals("value extra", _val[1]);
        assertEquals("Name2", _hdr[2]);
        assertEquals("value2", _val[2]);
        assertThat(_complianceViolation, contains(MULTILINE_FIELD_VALUE, MULTILINE_FIELD_VALUE));
    }

    @Test
    public void testFoldedField7230()
    {
        ByteBuffer buffer = BufferUtil.toBuffer(
            "GET / HTTP/1.0\r\n" +
                "Host: localhost\r\n" +
                "Name: value\r\n" +
                " extra\r\n" +
                "\r\n");

        HttpParser.RequestHandler handler = new Handler();
        HttpParser parser = new HttpParser(handler, 4096, HttpCompliance.RFC7230_LEGACY);
        parseAll(parser, buffer);

        assertThat(_bad, Matchers.notNullValue());
        assertThat(_bad, containsString("Line Folding not supported"));
        assertThat(_complianceViolation, Matchers.empty());
    }

    @Test
    public void testWhiteSpaceInName()
    {
        ByteBuffer buffer = BufferUtil.toBuffer(
            "GET / HTTP/1.0\r\n" +
                "Host: localhost\r\n" +
                "N ame: value\r\n" +
                "\r\n");

        HttpParser.RequestHandler handler = new Handler();
        HttpParser parser = new HttpParser(handler, 4096, HttpCompliance.RFC7230_LEGACY);
        parseAll(parser, buffer);

        assertThat(_bad, Matchers.notNullValue());
        assertThat(_bad, containsString("Illegal character"));
    }

    @Test
    public void testWhiteSpaceAfterName()
    {
        ByteBuffer buffer = BufferUtil.toBuffer(
            "GET / HTTP/1.0\r\n" +
                "Host: localhost\r\n" +
                "Name : value\r\n" +
                "\r\n");

        HttpParser.RequestHandler handler = new Handler();
        HttpParser parser = new HttpParser(handler, 4096, HttpCompliance.RFC7230_LEGACY);
        parseAll(parser, buffer);

        assertThat(_bad, Matchers.notNullValue());
        assertThat(_bad, containsString("Illegal character"));
    }

    @Test // TODO: Parameterize Test
    public void testWhiteSpaceBeforeRequest()
    {
        HttpCompliance[] compliances = new HttpCompliance[]
            {
                HttpCompliance.RFC7230, HttpCompliance.RFC2616
            };

        String[][] whitespaces = new String[][]
            {
                {" ", "Illegal character SPACE"},
                {"\t", "Illegal character HTAB"},
                {"\n", null},
                {"\r", "Bad EOL"},
                {"\r\n", null},
                {"\r\n\r\n", null},
                {"\r\n \r\n", "Illegal character SPACE"},
                {"\r\n\t\r\n", "Illegal character HTAB"},
                {"\r\t\n", "Bad EOL"},
                {"\r\r\n", "Bad EOL"},
                {"\t\r\t\r\n", "Illegal character HTAB"},
                {" \t \r \t \n\n", "Illegal character SPACE"},
                {" \r \t \r\n\r\n\r\n", "Illegal character SPACE"}
            };

        for (HttpCompliance compliance : compliances)
        {
            for (int j = 0; j < whitespaces.length; j++)
            {
                String request =
                    whitespaces[j][0] +
                        "GET / HTTP/1.1\r\n" +
                        "Host: localhost\r\n" +
                        "Name: value" + j + "\r\n" +
                        "Connection: close\r\n" +
                        "\r\n";

                ByteBuffer buffer = BufferUtil.toBuffer(request);
                HttpParser.RequestHandler handler = new Handler();
                HttpParser parser = new HttpParser(handler, 4096, compliance);
                _bad = null;
                parseAll(parser, buffer);

                String test = "whitespace.[" + compliance + "].[" + j + "]";
                String expected = whitespaces[j][1];
                if (expected == null)
                    assertThat(test, _bad, is(nullValue()));
                else
                    assertThat(test, _bad, containsString(expected));
            }
        }
    }

    @Test
    public void testNoValue()
    {
        ByteBuffer buffer = BufferUtil.toBuffer(
            "GET / HTTP/1.0\r\n" +
                "Host: localhost\r\n" +
                "Name0: \r\n" +
                "Name1:\r\n" +
                "\r\n");

        HttpParser.RequestHandler handler = new Handler();
        HttpParser parser = new HttpParser(handler);
        parseAll(parser, buffer);

        assertTrue(_headerCompleted);
        assertTrue(_messageCompleted);
        assertEquals("GET", _methodOrVersion);
        assertEquals("/", _uriOrStatus);
        assertEquals("HTTP/1.0", _versionOrReason);
        assertEquals("Host", _hdr[0]);
        assertEquals("localhost", _val[0]);
        assertEquals("Name0", _hdr[1]);
        assertEquals("", _val[1]);
        assertEquals("Name1", _hdr[2]);
        assertEquals("", _val[2]);
        assertEquals(2, _headers);
    }

    @Test
    public void testTrailingSpacesInHeaderNameNoCustom0()
    {
        ByteBuffer buffer = BufferUtil.toBuffer(
            "HTTP/1.1 204 No Content\r\n" +
                "Access-Control-Allow-Headers : Origin\r\n" +
                "Other: value\r\n" +
                "\r\n");

        HttpParser.ResponseHandler handler = new Handler();
        HttpParser parser = new HttpParser(handler);
        parseAll(parser, buffer);

        assertEquals("HTTP/1.1", _methodOrVersion);
        assertEquals("204", _uriOrStatus);
        assertEquals("No Content", _versionOrReason);
        assertThat(_bad, containsString("Illegal character "));
    }

    @Test
    public void testNoColon7230()
    {
        ByteBuffer buffer = BufferUtil.toBuffer(
            "GET / HTTP/1.0\r\n" +
                "Host: localhost\r\n" +
                "Name\r\n" +
                "\r\n");

        HttpParser.RequestHandler handler = new Handler();
        HttpParser parser = new HttpParser(handler, HttpCompliance.RFC7230_LEGACY);
        parseAll(parser, buffer);
        assertThat(_bad, containsString("Illegal character"));
        assertThat(_complianceViolation, Matchers.empty());
    }

    @Test
    public void testHeaderParseDirect()
    {
        ByteBuffer b0 = BufferUtil.toBuffer(
            "GET / HTTP/1.0\r\n" +
                "Host: localhost\r\n" +
                "Header1: value1\r\n" +
                "Header2:   value 2a  \r\n" +
                "Header3: 3\r\n" +
                "Header4:value4\r\n" +
                "Server5: notServer\r\n" +
                "HostHeader: notHost\r\n" +
                "Connection: close\r\n" +
                "Accept-Encoding: gzip, deflated\r\n" +
                "Accept: unknown\r\n" +
                "\r\n");
        ByteBuffer buffer = BufferUtil.allocateDirect(b0.capacity());
        int pos = BufferUtil.flipToFill(buffer);
        BufferUtil.put(b0, buffer);
        BufferUtil.flipToFlush(buffer, pos);

        HttpParser.RequestHandler handler = new Handler();
        HttpParser parser = new HttpParser(handler);
        parseAll(parser, buffer);

        assertEquals("GET", _methodOrVersion);
        assertEquals("/", _uriOrStatus);
        assertEquals("HTTP/1.0", _versionOrReason);
        assertEquals("Host", _hdr[0]);
        assertEquals("localhost", _val[0]);
        assertEquals("Header1", _hdr[1]);
        assertEquals("value1", _val[1]);
        assertEquals("Header2", _hdr[2]);
        assertEquals("value 2a", _val[2]);
        assertEquals("Header3", _hdr[3]);
        assertEquals("3", _val[3]);
        assertEquals("Header4", _hdr[4]);
        assertEquals("value4", _val[4]);
        assertEquals("Server5", _hdr[5]);
        assertEquals("notServer", _val[5]);
        assertEquals("HostHeader", _hdr[6]);
        assertEquals("notHost", _val[6]);
        assertEquals("Connection", _hdr[7]);
        assertEquals("close", _val[7]);
        assertEquals("Accept-Encoding", _hdr[8]);
        assertEquals("gzip, deflated", _val[8]);
        assertEquals("Accept", _hdr[9]);
        assertEquals("unknown", _val[9]);
        assertEquals(9, _headers);
    }

    @Test
    public void testHeaderParseCRLF()
    {
        ByteBuffer buffer = BufferUtil.toBuffer(
            "GET / HTTP/1.0\r\n" +
                "Host: localhost\r\n" +
                "Header1: value1\r\n" +
                "Header2:   value 2a  \r\n" +
                "Header3: 3\r\n" +
                "Header4:value4\r\n" +
                "Server5: notServer\r\n" +
                "HostHeader: notHost\r\n" +
                "Connection: close\r\n" +
                "Accept-Encoding: gzip, deflated\r\n" +
                "Accept: unknown\r\n" +
                "\r\n");
        HttpParser.RequestHandler handler = new Handler();
        HttpParser parser = new HttpParser(handler);
        parseAll(parser, buffer);

        assertEquals("GET", _methodOrVersion);
        assertEquals("/", _uriOrStatus);
        assertEquals("HTTP/1.0", _versionOrReason);
        assertEquals("Host", _hdr[0]);
        assertEquals("localhost", _val[0]);
        assertEquals("Header1", _hdr[1]);
        assertEquals("value1", _val[1]);
        assertEquals("Header2", _hdr[2]);
        assertEquals("value 2a", _val[2]);
        assertEquals("Header3", _hdr[3]);
        assertEquals("3", _val[3]);
        assertEquals("Header4", _hdr[4]);
        assertEquals("value4", _val[4]);
        assertEquals("Server5", _hdr[5]);
        assertEquals("notServer", _val[5]);
        assertEquals("HostHeader", _hdr[6]);
        assertEquals("notHost", _val[6]);
        assertEquals("Connection", _hdr[7]);
        assertEquals("close", _val[7]);
        assertEquals("Accept-Encoding", _hdr[8]);
        assertEquals("gzip, deflated", _val[8]);
        assertEquals("Accept", _hdr[9]);
        assertEquals("unknown", _val[9]);
        assertEquals(9, _headers);
    }

    @Test
    public void testHeaderParseLF()
    {
        ByteBuffer buffer = BufferUtil.toBuffer(
            "GET / HTTP/1.0\n" +
                "Host: localhost\n" +
                "Header1: value1\n" +
                "Header2:   value 2a value 2b  \n" +
                "Header3: 3\n" +
                "Header4:value4\n" +
                "Server5: notServer\n" +
                "HostHeader: notHost\n" +
                "Connection: close\n" +
                "Accept-Encoding: gzip, deflated\n" +
                "Accept: unknown\n" +
                "\n");
        HttpParser.RequestHandler handler = new Handler();
        HttpParser parser = new HttpParser(handler);
        parseAll(parser, buffer);

        assertEquals("GET", _methodOrVersion);
        assertEquals("/", _uriOrStatus);
        assertEquals("HTTP/1.0", _versionOrReason);
        assertEquals("Host", _hdr[0]);
        assertEquals("localhost", _val[0]);
        assertEquals("Header1", _hdr[1]);
        assertEquals("value1", _val[1]);
        assertEquals("Header2", _hdr[2]);
        assertEquals("value 2a value 2b", _val[2]);
        assertEquals("Header3", _hdr[3]);
        assertEquals("3", _val[3]);
        assertEquals("Header4", _hdr[4]);
        assertEquals("value4", _val[4]);
        assertEquals("Server5", _hdr[5]);
        assertEquals("notServer", _val[5]);
        assertEquals("HostHeader", _hdr[6]);
        assertEquals("notHost", _val[6]);
        assertEquals("Connection", _hdr[7]);
        assertEquals("close", _val[7]);
        assertEquals("Accept-Encoding", _hdr[8]);
        assertEquals("gzip, deflated", _val[8]);
        assertEquals("Accept", _hdr[9]);
        assertEquals("unknown", _val[9]);
        assertEquals(9, _headers);
    }

    @Test
    public void testQuoted()
    {
        ByteBuffer buffer = BufferUtil.toBuffer(
            "GET / HTTP/1.0\n" +
                "Name0: \"value0\"\t\n" +
                "Name1: \"value\t1\"\n" +
                "Name2: \"value\t2A\",\"value,2B\"\t\n" +
                "\n");
        HttpParser.RequestHandler handler = new Handler();
        HttpParser parser = new HttpParser(handler);
        parseAll(parser, buffer);

        assertEquals("GET", _methodOrVersion);
        assertEquals("/", _uriOrStatus);
        assertEquals("HTTP/1.0", _versionOrReason);
        assertEquals("Name0", _hdr[0]);
        assertEquals("\"value0\"", _val[0]);
        assertEquals("Name1", _hdr[1]);
        assertEquals("\"value\t1\"", _val[1]);
        assertEquals("Name2", _hdr[2]);
        assertEquals("\"value\t2A\",\"value,2B\"", _val[2]);
        assertEquals(2, _headers);
    }

    @Test
    public void testEncodedHeader()
    {
        ByteBuffer buffer = BufferUtil.allocate(4096);
        BufferUtil.flipToFill(buffer);
        BufferUtil.put(BufferUtil.toBuffer("GET "), buffer);
        buffer.put("/foo/\u0690/".getBytes(StandardCharsets.UTF_8));
        BufferUtil.put(BufferUtil.toBuffer(" HTTP/1.0\r\n"), buffer);
        BufferUtil.put(BufferUtil.toBuffer("Header1: "), buffer);
        buffer.put("\u00e6 \u00e6".getBytes(StandardCharsets.ISO_8859_1));
        BufferUtil.put(BufferUtil.toBuffer("  \r\nHeader2: "), buffer);
        buffer.put((byte)-1);
        BufferUtil.put(BufferUtil.toBuffer("\r\n\r\n"), buffer);
        BufferUtil.flipToFlush(buffer, 0);

        HttpParser.RequestHandler handler = new Handler();
        HttpParser parser = new HttpParser(handler);
        parseAll(parser, buffer);

        assertEquals("GET", _methodOrVersion);
        assertEquals("/foo/\u0690/", _uriOrStatus);
        assertEquals("HTTP/1.0", _versionOrReason);
        assertEquals("Header1", _hdr[0]);
        assertEquals("\u00e6 \u00e6", _val[0]);
        assertEquals("Header2", _hdr[1]);
        assertEquals("" + (char)255, _val[1]);
        assertEquals(1, _headers);
        assertNull(_bad);
    }

    @Test
    public void testResponseBufferUpgradeFrom()
    {
        ByteBuffer buffer = BufferUtil.toBuffer(
            "HTTP/1.1 101 Upgrade\r\n" +
                "Connection: upgrade\r\n" +
                "Content-Length: 0\r\n" +
                "Sec-WebSocket-Accept: 4GnyoUP4Sc1JD+2pCbNYAhFYVVA\r\n" +
                "\r\n" +
                "FOOGRADE");

        HttpParser.ResponseHandler handler = new Handler();
        HttpParser parser = new HttpParser(handler);

        while (!parser.isState(State.END))
        {
            parser.parseNext(buffer);
        }

        assertThat(BufferUtil.toUTF8String(buffer), Matchers.is("FOOGRADE"));
    }

    @Test
    public void testBadMethodEncoding()
    {
        ByteBuffer buffer = BufferUtil.toBuffer(
            "G\u00e6T / HTTP/1.0\r\nHeader0: value0\r\n\n\n");

        HttpParser.RequestHandler handler = new Handler();
        HttpParser parser = new HttpParser(handler);
        parseAll(parser, buffer);
        assertThat(_bad, Matchers.notNullValue());
    }

    @Test
    public void testBadVersionEncoding()
    {
        ByteBuffer buffer = BufferUtil.toBuffer(
            "GET / H\u00e6P/1.0\r\nHeader0: value0\r\n\n\n");

        HttpParser.RequestHandler handler = new Handler();
        HttpParser parser = new HttpParser(handler);
        parseAll(parser, buffer);
        assertThat(_bad, Matchers.notNullValue());
    }

    @Test
    public void testBadHeaderEncoding()
    {
        ByteBuffer buffer = BufferUtil.toBuffer(
            "GET / HTTP/1.0\r\n" +
                "H\u00e6der0: value0\r\n" +
                "\n\n");

        HttpParser.RequestHandler handler = new Handler();
        HttpParser parser = new HttpParser(handler);
        parseAll(parser, buffer);
        assertThat(_bad, Matchers.notNullValue());
    }

    @Test // TODO: Parameterize Test
    public void testBadHeaderNames()
    {
        String[] bad = new String[]
            {
                "Foo\\Bar: value\r\n",
                "Foo@Bar: value\r\n",
                "Foo,Bar: value\r\n",
                "Foo}Bar: value\r\n",
                "Foo{Bar: value\r\n",
                "Foo=Bar: value\r\n",
                "Foo>Bar: value\r\n",
                "Foo<Bar: value\r\n",
                "Foo)Bar: value\r\n",
                "Foo(Bar: value\r\n",
                "Foo?Bar: value\r\n",
                "Foo\"Bar: value\r\n",
                "Foo/Bar: value\r\n",
                "Foo]Bar: value\r\n",
                "Foo[Bar: value\r\n"
            };

        for (String s : bad)
        {
            ByteBuffer buffer = BufferUtil.toBuffer(
                "GET / HTTP/1.0\r\n" + s + "\r\n");

            HttpParser.RequestHandler handler = new Handler();
            HttpParser parser = new HttpParser(handler);
            parseAll(parser, buffer);
            assertThat(s, _bad, Matchers.notNullValue());
        }
    }

    @Test
    public void testHeaderTab()
    {
        ByteBuffer buffer = BufferUtil.toBuffer(
            "GET / HTTP/1.1\r\n" +
                "Host: localhost\r\n" +
                "Header: value\talternate\r\n" +
                "\n\n");

        HttpParser.RequestHandler handler = new Handler();
        HttpParser parser = new HttpParser(handler);
        parseAll(parser, buffer);

        assertEquals("GET", _methodOrVersion);
        assertEquals("/", _uriOrStatus);
        assertEquals("HTTP/1.1", _versionOrReason);
        assertEquals("Host", _hdr[0]);
        assertEquals("localhost", _val[0]);
        assertEquals("Header", _hdr[1]);
        assertEquals("value\talternate", _val[1]);
    }

    @Test
    public void testCaseSensitiveMethod()
    {
        ByteBuffer buffer = BufferUtil.toBuffer(
            "gEt / http/1.0\r\n" +
                "Host: localhost\r\n" +
                "Connection: close\r\n" +
                "\r\n");
        HttpParser.RequestHandler handler = new Handler();
        HttpParser parser = new HttpParser(handler, -1, HttpCompliance.RFC7230_LEGACY);
        parseAll(parser, buffer);
        assertNull(_bad);
        assertEquals("GET", _methodOrVersion);
        assertThat(_complianceViolation, contains(CASE_INSENSITIVE_METHOD));
    }

    @Test
    public void testCaseSensitiveMethodLegacy()
    {
        ByteBuffer buffer = BufferUtil.toBuffer(
            "gEt / http/1.0\r\n" +
                "Host: localhost\r\n" +
                "Connection: close\r\n" +
                "\r\n");
        HttpParser.RequestHandler handler = new Handler();
        HttpParser parser = new HttpParser(handler, -1, HttpCompliance.LEGACY);
        parseAll(parser, buffer);
        assertNull(_bad);
        assertEquals("gEt", _methodOrVersion);
        assertThat(_complianceViolation, Matchers.empty());
    }

    @Test
    public void testCaseInsensitiveHeader()
    {
        ByteBuffer buffer = BufferUtil.toBuffer(
            "GET / http/1.0\r\n" +
                "HOST: localhost\r\n" +
                "cOnNeCtIoN: ClOsE\r\n" +
                "\r\n");
        HttpParser.RequestHandler handler = new Handler();
        HttpParser parser = new HttpParser(handler, -1, HttpCompliance.RFC7230_LEGACY);
        parseAll(parser, buffer);
        assertNull(_bad);
        assertEquals("GET", _methodOrVersion);
        assertEquals("/", _uriOrStatus);
        assertEquals("HTTP/1.0", _versionOrReason);
        assertEquals("Host", _hdr[0]);
        assertEquals("localhost", _val[0]);
        assertEquals("Connection", _hdr[1]);
        assertEquals("close", _val[1]);
        assertEquals(1, _headers);
        assertThat(_complianceViolation, Matchers.empty());
    }

    @Test
    public void testCaseInSensitiveHeaderLegacy()
    {
        ByteBuffer buffer = BufferUtil.toBuffer(
            "GET / http/1.0\r\n" +
                "HOST: localhost\r\n" +
                "cOnNeCtIoN: ClOsE\r\n" +
                "\r\n");
        HttpParser.RequestHandler handler = new Handler();
        HttpParser parser = new HttpParser(handler, -1, HttpCompliance.LEGACY);
        parser.setHeaderCacheCaseSensitive(true);
        parseAll(parser, buffer);
        assertNull(_bad);
        assertEquals("GET", _methodOrVersion);
        assertEquals("/", _uriOrStatus);
        assertEquals("HTTP/1.0", _versionOrReason);
        assertEquals("HOST", _hdr[0]);
        assertEquals("localhost", _val[0]);
        assertEquals("cOnNeCtIoN", _hdr[1]);
        assertEquals("ClOsE", _val[1]);
        assertEquals(1, _headers);
        assertThat(_complianceViolation, contains(CASE_SENSITIVE_FIELD_NAME, CASE_SENSITIVE_FIELD_NAME));
    }

    @Test
    public void testSplitHeaderParse()
    {
        ByteBuffer buffer = BufferUtil.toBuffer(
            "XXXXSPLIT / HTTP/1.0\r\n" +
                "Host: localhost\r\n" +
                "Header1: value1\r\n" +
                "Header2:   value 2a  \r\n" +
                "Header3: 3\r\n" +
                "Header4:value4\r\n" +
                "Server5: notServer\r\n" +
                "\r\nZZZZ");
        buffer.position(2);
        buffer.limit(buffer.capacity() - 2);
        buffer = buffer.slice();

        for (int i = 0; i < buffer.capacity() - 4; i++)
        {
            HttpParser.RequestHandler handler = new Handler();
            HttpParser parser = new HttpParser(handler);

            buffer.position(2);
            buffer.limit(2 + i);

            if (!parser.parseNext(buffer))
            {
                // consumed all
                assertEquals(0, buffer.remaining());

                // parse the rest
                buffer.limit(buffer.capacity() - 2);
                parser.parseNext(buffer);
            }

            assertEquals("SPLIT", _methodOrVersion);
            assertEquals("/", _uriOrStatus);
            assertEquals("HTTP/1.0", _versionOrReason);
            assertEquals("Host", _hdr[0]);
            assertEquals("localhost", _val[0]);
            assertEquals("Header1", _hdr[1]);
            assertEquals("value1", _val[1]);
            assertEquals("Header2", _hdr[2]);
            assertEquals("value 2a", _val[2]);
            assertEquals("Header3", _hdr[3]);
            assertEquals("3", _val[3]);
            assertEquals("Header4", _hdr[4]);
            assertEquals("value4", _val[4]);
            assertEquals("Server5", _hdr[5]);
            assertEquals("notServer", _val[5]);
            assertEquals(5, _headers);
        }
    }

    @Test
    public void testChunkParse()
    {
        ByteBuffer buffer = BufferUtil.toBuffer(
            "GET /chunk HTTP/1.0\r\n" +
                "Header1: value1\r\n" +
                "Transfer-Encoding: chunked\r\n" +
                "\r\n" +
                "a;\r\n" +
                "0123456789\r\n" +
                "1a\r\n" +
                "ABCDEFGHIJKLMNOPQRSTUVWXYZ\r\n" +
                "0\r\n" +
                "\r\n");
        HttpParser.RequestHandler handler = new Handler();
        HttpParser parser = new HttpParser(handler);
        parseAll(parser, buffer);

        assertEquals("GET", _methodOrVersion);
        assertEquals("/chunk", _uriOrStatus);
        assertEquals("HTTP/1.0", _versionOrReason);
        assertEquals(1, _headers);
        assertEquals("Header1", _hdr[0]);
        assertEquals("value1", _val[0]);
        assertEquals("0123456789ABCDEFGHIJKLMNOPQRSTUVWXYZ", _content);

        assertTrue(_headerCompleted);
        assertTrue(_messageCompleted);
    }

    @Test
    public void testBadChunkParse()
    {
        ByteBuffer buffer = BufferUtil.toBuffer(
            "GET /chunk HTTP/1.0\r\n" +
                "Header1: value1\r\n" +
                "Transfer-Encoding: chunked, identity\r\n" +
                "\r\n" +
                "a;\r\n" +
                "0123456789\r\n" +
                "1a\r\n" +
                "ABCDEFGHIJKLMNOPQRSTUVWXYZ\r\n" +
                "0\r\n" +
                "\r\n");
        HttpParser.RequestHandler handler = new Handler();
        HttpParser parser = new HttpParser(handler);
        parseAll(parser, buffer);

        assertEquals("GET", _methodOrVersion);
        assertEquals("/chunk", _uriOrStatus);
        assertEquals("HTTP/1.0", _versionOrReason);
        assertThat(_bad, containsString("Bad Transfer-Encoding"));
    }

    @Test
    public void testChunkParseTrailer()
    {
        ByteBuffer buffer = BufferUtil.toBuffer(
            "GET /chunk HTTP/1.0\r\n" +
                "Header1: value1\r\n" +
                "Transfer-Encoding: chunked\r\n" +
                "\r\n" +
                "a;\r\n" +
                "0123456789\r\n" +
                "1a\r\n" +
                "ABCDEFGHIJKLMNOPQRSTUVWXYZ\r\n" +
                "0\r\n" +
                "Trailer: value\r\n" +
                "\r\n");
        HttpParser.RequestHandler handler = new Handler();
        HttpParser parser = new HttpParser(handler);
        parseAll(parser, buffer);

        assertEquals("GET", _methodOrVersion);
        assertEquals("/chunk", _uriOrStatus);
        assertEquals("HTTP/1.0", _versionOrReason);
        assertEquals(1, _headers);
        assertEquals("Header1", _hdr[0]);
        assertEquals("value1", _val[0]);
        assertEquals("0123456789ABCDEFGHIJKLMNOPQRSTUVWXYZ", _content);
        assertEquals(1, _trailers.size());
        HttpField trailer1 = _trailers.get(0);
        assertEquals("Trailer", trailer1.getName());
        assertEquals("value", trailer1.getValue());

        assertTrue(_headerCompleted);
        assertTrue(_messageCompleted);
    }

    @Test
    public void testChunkParseTrailers()
    {
        ByteBuffer buffer = BufferUtil.toBuffer(
            "GET /chunk HTTP/1.0\r\n" +
                "Transfer-Encoding: chunked\r\n" +
                "\r\n" +
                "a;\r\n" +
                "0123456789\r\n" +
                "1a\r\n" +
                "ABCDEFGHIJKLMNOPQRSTUVWXYZ\r\n" +
                "0\r\n" +
                "Trailer: value\r\n" +
                "Foo: bar\r\n" +
                "\r\n");
        HttpParser.RequestHandler handler = new Handler();
        HttpParser parser = new HttpParser(handler);
        parseAll(parser, buffer);

        assertEquals("GET", _methodOrVersion);
        assertEquals("/chunk", _uriOrStatus);
        assertEquals("HTTP/1.0", _versionOrReason);
        assertEquals(0, _headers);
        assertEquals("Transfer-Encoding", _hdr[0]);
        assertEquals("chunked", _val[0]);
        assertEquals("0123456789ABCDEFGHIJKLMNOPQRSTUVWXYZ", _content);
        assertEquals(2, _trailers.size());
        HttpField trailer1 = _trailers.get(0);
        assertEquals("Trailer", trailer1.getName());
        assertEquals("value", trailer1.getValue());
        HttpField trailer2 = _trailers.get(1);
        assertEquals("Foo", trailer2.getName());
        assertEquals("bar", trailer2.getValue());

        assertTrue(_headerCompleted);
        assertTrue(_messageCompleted);
    }

    @Test
    public void testChunkParseBadTrailer()
    {
        ByteBuffer buffer = BufferUtil.toBuffer(
            "GET /chunk HTTP/1.0\r\n" +
                "Header1: value1\r\n" +
                "Transfer-Encoding: chunked\r\n" +
                "\r\n" +
                "a;\r\n" +
                "0123456789\r\n" +
                "1a\r\n" +
                "ABCDEFGHIJKLMNOPQRSTUVWXYZ\r\n" +
                "0\r\n" +
                "Trailer: value");
        HttpParser.RequestHandler handler = new Handler();
        HttpParser parser = new HttpParser(handler);
        parseAll(parser, buffer);
        parser.atEOF();
        parser.parseNext(BufferUtil.EMPTY_BUFFER);

        assertEquals("GET", _methodOrVersion);
        assertEquals("/chunk", _uriOrStatus);
        assertEquals("HTTP/1.0", _versionOrReason);
        assertEquals(1, _headers);
        assertEquals("Header1", _hdr[0]);
        assertEquals("value1", _val[0]);
        assertEquals("0123456789ABCDEFGHIJKLMNOPQRSTUVWXYZ", _content);

        assertTrue(_headerCompleted);
        assertTrue(_early);
    }

    @Test
    public void testChunkParseNoTrailer()
    {
        ByteBuffer buffer = BufferUtil.toBuffer(
            "GET /chunk HTTP/1.0\r\n" +
                "Header1: value1\r\n" +
                "Transfer-Encoding: chunked\r\n" +
                "\r\n" +
                "a;\r\n" +
                "0123456789\r\n" +
                "1a\r\n" +
                "ABCDEFGHIJKLMNOPQRSTUVWXYZ\r\n" +
                "0\r\n");
        HttpParser.RequestHandler handler = new Handler();
        HttpParser parser = new HttpParser(handler);
        parseAll(parser, buffer);
        parser.atEOF();
        parser.parseNext(BufferUtil.EMPTY_BUFFER);

        assertEquals("GET", _methodOrVersion);
        assertEquals("/chunk", _uriOrStatus);
        assertEquals("HTTP/1.0", _versionOrReason);
        assertEquals(1, _headers);
        assertEquals("Header1", _hdr[0]);
        assertEquals("value1", _val[0]);
        assertEquals("0123456789ABCDEFGHIJKLMNOPQRSTUVWXYZ", _content);

        assertTrue(_headerCompleted);
        assertTrue(_messageCompleted);
    }

    @Test
    public void testStartEOF()
    {
        HttpParser.RequestHandler handler = new Handler();
        HttpParser parser = new HttpParser(handler);
        parser.atEOF();
        parser.parseNext(BufferUtil.EMPTY_BUFFER);

        assertTrue(_early);
        assertNull(_bad);
    }

    @Test
    public void testEarlyEOF()
    {
        ByteBuffer buffer = BufferUtil.toBuffer(
            "GET /uri HTTP/1.0\r\n" +
                "Content-Length: 20\r\n" +
                "\r\n" +
                "0123456789");
        HttpParser.RequestHandler handler = new Handler();
        HttpParser parser = new HttpParser(handler);
        parser.atEOF();
        parseAll(parser, buffer);

        assertEquals("GET", _methodOrVersion);
        assertEquals("/uri", _uriOrStatus);
        assertEquals("HTTP/1.0", _versionOrReason);
        assertEquals("0123456789", _content);

        assertTrue(_early);
    }

    @Test
    public void testChunkEarlyEOF()
    {
        ByteBuffer buffer = BufferUtil.toBuffer(
            "GET /chunk HTTP/1.0\r\n" +
                "Header1: value1\r\n" +
                "Transfer-Encoding: chunked\r\n" +
                "\r\n" +
                "a;\r\n" +
                "0123456789\r\n");
        HttpParser.RequestHandler handler = new Handler();
        HttpParser parser = new HttpParser(handler);
        parser.atEOF();
        parseAll(parser, buffer);

        assertEquals("GET", _methodOrVersion);
        assertEquals("/chunk", _uriOrStatus);
        assertEquals("HTTP/1.0", _versionOrReason);
        assertEquals(1, _headers);
        assertEquals("Header1", _hdr[0]);
        assertEquals("value1", _val[0]);
        assertEquals("0123456789", _content);

        assertTrue(_early);
    }

    @Test
    public void testMultiParse()
    {
        ByteBuffer buffer = BufferUtil.toBuffer(
            "GET /mp HTTP/1.0\r\n" +
                "Connection: Keep-Alive\r\n" +
                "Header1: value1\r\n" +
                "Transfer-Encoding: chunked\r\n" +
                "\r\n" +
                "a;\r\n" +
                "0123456789\r\n" +
                "1a\r\n" +
                "ABCDEFGHIJKLMNOPQRSTUVWXYZ\r\n" +
                "0\r\n" +

                "\r\n" +

                "POST /foo HTTP/1.0\r\n" +
                "Connection: Keep-Alive\r\n" +
                "Header2: value2\r\n" +
                "Content-Length: 0\r\n" +
                "\r\n" +

                "PUT /doodle HTTP/1.0\r\n" +
                "Connection: close\r\n" +
                "Header3: value3\r\n" +
                "Content-Length: 10\r\n" +
                "\r\n" +
                "0123456789\r\n");

        HttpParser.RequestHandler handler = new Handler();
        HttpParser parser = new HttpParser(handler);
        parser.parseNext(buffer);
        assertEquals("GET", _methodOrVersion);
        assertEquals("/mp", _uriOrStatus);
        assertEquals("HTTP/1.0", _versionOrReason);
        assertEquals(2, _headers);
        assertEquals("Header1", _hdr[1]);
        assertEquals("value1", _val[1]);
        assertEquals("0123456789ABCDEFGHIJKLMNOPQRSTUVWXYZ", _content);

        parser.reset();
        init();
        parser.parseNext(buffer);
        assertEquals("POST", _methodOrVersion);
        assertEquals("/foo", _uriOrStatus);
        assertEquals("HTTP/1.0", _versionOrReason);
        assertEquals(2, _headers);
        assertEquals("Header2", _hdr[1]);
        assertEquals("value2", _val[1]);
        assertNull(_content);

        parser.reset();
        init();
        parser.parseNext(buffer);
        parser.atEOF();
        assertEquals("PUT", _methodOrVersion);
        assertEquals("/doodle", _uriOrStatus);
        assertEquals("HTTP/1.0", _versionOrReason);
        assertEquals(2, _headers);
        assertEquals("Header3", _hdr[1]);
        assertEquals("value3", _val[1]);
        assertEquals("0123456789", _content);
    }

    @Test
    public void testMultiParseEarlyEOF()
    {
        ByteBuffer buffer0 = BufferUtil.toBuffer(
            "GET /mp HTTP/1.0\r\n" +
                "Connection: Keep-Alive\r\n");

        ByteBuffer buffer1 = BufferUtil.toBuffer("Header1: value1\r\n" +
            "Transfer-Encoding: chunked\r\n" +
            "\r\n" +
            "a;\r\n" +
            "0123456789\r\n" +
            "1a\r\n" +
            "ABCDEFGHIJKLMNOPQRSTUVWXYZ\r\n" +
            "0\r\n" +

            "\r\n" +

            "POST /foo HTTP/1.0\r\n" +
            "Connection: Keep-Alive\r\n" +
            "Header2: value2\r\n" +
            "Content-Length: 0\r\n" +
            "\r\n" +

            "PUT /doodle HTTP/1.0\r\n" +
            "Connection: close\r\n" + "Header3: value3\r\n" +
            "Content-Length: 10\r\n" +
            "\r\n" +
            "0123456789\r\n");

        HttpParser.RequestHandler handler = new Handler();
        HttpParser parser = new HttpParser(handler);
        parser.parseNext(buffer0);
        parser.atEOF();
        parser.parseNext(buffer1);
        assertEquals("GET", _methodOrVersion);
        assertEquals("/mp", _uriOrStatus);
        assertEquals("HTTP/1.0", _versionOrReason);
        assertEquals(2, _headers);
        assertEquals("Header1", _hdr[1]);
        assertEquals("value1", _val[1]);
        assertEquals("0123456789ABCDEFGHIJKLMNOPQRSTUVWXYZ", _content);

        parser.reset();
        init();
        parser.parseNext(buffer1);
        assertEquals("POST", _methodOrVersion);
        assertEquals("/foo", _uriOrStatus);
        assertEquals("HTTP/1.0", _versionOrReason);
        assertEquals(2, _headers);
        assertEquals("Header2", _hdr[1]);
        assertEquals("value2", _val[1]);
        assertNull(_content);

        parser.reset();
        init();
        parser.parseNext(buffer1);
        assertEquals("PUT", _methodOrVersion);
        assertEquals("/doodle", _uriOrStatus);
        assertEquals("HTTP/1.0", _versionOrReason);
        assertEquals(2, _headers);
        assertEquals("Header3", _hdr[1]);
        assertEquals("value3", _val[1]);
        assertEquals("0123456789", _content);
    }

    @Test
    public void testResponseParse0()
    {
        ByteBuffer buffer = BufferUtil.toBuffer(
            "HTTP/1.1 200 Correct\r\n" +
                "Content-Length: 10\r\n" +
                "Content-Type: text/plain\r\n" +
                "\r\n" +
                "0123456789\r\n");

        HttpParser.ResponseHandler handler = new Handler();
        HttpParser parser = new HttpParser(handler);
        parser.parseNext(buffer);
        assertEquals("HTTP/1.1", _methodOrVersion);
        assertEquals("200", _uriOrStatus);
        assertEquals("Correct", _versionOrReason);
        assertEquals(10, _content.length());
        assertTrue(_headerCompleted);
        assertTrue(_messageCompleted);
    }

    @Test
    public void testResponseParse1()
    {
        ByteBuffer buffer = BufferUtil.toBuffer(
            "HTTP/1.1 304 Not-Modified\r\n" +
                "Connection: close\r\n" +
                "\r\n");

        HttpParser.ResponseHandler handler = new Handler();
        HttpParser parser = new HttpParser(handler);
        parser.parseNext(buffer);
        assertEquals("HTTP/1.1", _methodOrVersion);
        assertEquals("304", _uriOrStatus);
        assertEquals("Not-Modified", _versionOrReason);
        assertTrue(_headerCompleted);
        assertTrue(_messageCompleted);
    }

    @Test
    public void testResponseParse2()
    {
        ByteBuffer buffer = BufferUtil.toBuffer(
            "HTTP/1.1 204 No-Content\r\n" +
                "Header: value\r\n" +
                "\r\n" +

                "HTTP/1.1 200 Correct\r\n" +
                "Content-Length: 10\r\n" +
                "Content-Type: text/plain\r\n" +
                "\r\n" +
                "0123456789\r\n");

        HttpParser.ResponseHandler handler = new Handler();
        HttpParser parser = new HttpParser(handler);
        parser.parseNext(buffer);
        assertEquals("HTTP/1.1", _methodOrVersion);
        assertEquals("204", _uriOrStatus);
        assertEquals("No-Content", _versionOrReason);
        assertTrue(_headerCompleted);
        assertTrue(_messageCompleted);

        parser.reset();
        init();

        parser.parseNext(buffer);
        parser.atEOF();
        assertEquals("HTTP/1.1", _methodOrVersion);
        assertEquals("200", _uriOrStatus);
        assertEquals("Correct", _versionOrReason);
        assertEquals(_content.length(), 10);
        assertTrue(_headerCompleted);
        assertTrue(_messageCompleted);
    }

    @Test
    public void testResponseParse3()
    {
        ByteBuffer buffer = BufferUtil.toBuffer(
            "HTTP/1.1 200\r\n" +
                "Content-Length: 10\r\n" +
                "Content-Type: text/plain\r\n" +
                "\r\n" +
                "0123456789\r\n");

        HttpParser.ResponseHandler handler = new Handler();
        HttpParser parser = new HttpParser(handler);
        parser.parseNext(buffer);
        assertEquals("HTTP/1.1", _methodOrVersion);
        assertEquals("200", _uriOrStatus);
        assertNull(_versionOrReason);
        assertEquals(_content.length(), 10);
        assertTrue(_headerCompleted);
        assertTrue(_messageCompleted);
    }

    @Test
    public void testResponseParse4()
    {
        ByteBuffer buffer = BufferUtil.toBuffer(
            "HTTP/1.1 200 \r\n" +
                "Content-Length: 10\r\n" +
                "Content-Type: text/plain\r\n" +
                "\r\n" +
                "0123456789\r\n");

        HttpParser.ResponseHandler handler = new Handler();
        HttpParser parser = new HttpParser(handler);
        parser.parseNext(buffer);
        assertEquals("HTTP/1.1", _methodOrVersion);
        assertEquals("200", _uriOrStatus);
        assertNull(_versionOrReason);
        assertEquals(_content.length(), 10);
        assertTrue(_headerCompleted);
        assertTrue(_messageCompleted);
    }

    @Test
    public void testResponseEOFContent()
    {
        ByteBuffer buffer = BufferUtil.toBuffer(
            "HTTP/1.1 200 \r\n" +
                "Content-Type: text/plain\r\n" +
                "\r\n" +
                "0123456789\r\n");

        HttpParser.ResponseHandler handler = new Handler();
        HttpParser parser = new HttpParser(handler);
        parser.atEOF();
        parser.parseNext(buffer);

        assertEquals("HTTP/1.1", _methodOrVersion);
        assertEquals("200", _uriOrStatus);
        assertNull(_versionOrReason);
        assertEquals(12, _content.length());
        assertEquals("0123456789\r\n", _content);
        assertTrue(_headerCompleted);
        assertTrue(_messageCompleted);
    }

    @Test
    public void testResponse304WithContentLength()
    {
        ByteBuffer buffer = BufferUtil.toBuffer(
            "HTTP/1.1 304 found\r\n" +
                "Content-Length: 10\r\n" +
                "\r\n");

        HttpParser.ResponseHandler handler = new Handler();
        HttpParser parser = new HttpParser(handler);
        parser.parseNext(buffer);
        assertEquals("HTTP/1.1", _methodOrVersion);
        assertEquals("304", _uriOrStatus);
        assertEquals("found", _versionOrReason);
        assertNull(_content);
        assertTrue(_headerCompleted);
        assertTrue(_messageCompleted);
    }

    @Test
    public void testResponse101WithTransferEncoding()
    {
        ByteBuffer buffer = BufferUtil.toBuffer(
            "HTTP/1.1 101 switching protocols\r\n" +
                "Transfer-Encoding: chunked\r\n" +
                "\r\n");

        HttpParser.ResponseHandler handler = new Handler();
        HttpParser parser = new HttpParser(handler);
        parser.parseNext(buffer);
        assertEquals("HTTP/1.1", _methodOrVersion);
        assertEquals("101", _uriOrStatus);
        assertEquals("switching protocols", _versionOrReason);
        assertNull(_content);
        assertTrue(_headerCompleted);
        assertTrue(_messageCompleted);
    }

    @Test
    public void testResponseReasonIso88591()
    {
        ByteBuffer buffer = BufferUtil.toBuffer(
            "HTTP/1.1 302 déplacé temporairement\r\n" +
                "Content-Length: 0\r\n" +
                "\r\n", StandardCharsets.ISO_8859_1);

        HttpParser.ResponseHandler handler = new Handler();
        HttpParser parser = new HttpParser(handler);
        parser.parseNext(buffer);
        assertEquals("HTTP/1.1", _methodOrVersion);
        assertEquals("302", _uriOrStatus);
        assertEquals("déplacé temporairement", _versionOrReason);
    }

    @Test
    public void testSeekEOF()
    {
        ByteBuffer buffer = BufferUtil.toBuffer(
            "HTTP/1.1 200 OK\r\n" +
                "Content-Length: 0\r\n" +
                "Connection: close\r\n" +
                "\r\n" +
                "\r\n" + // extra CRLF ignored
                "HTTP/1.1 400 OK\r\n");  // extra data causes close ??

        HttpParser.ResponseHandler handler = new Handler();
        HttpParser parser = new HttpParser(handler);

        parser.parseNext(buffer);
        assertEquals("HTTP/1.1", _methodOrVersion);
        assertEquals("200", _uriOrStatus);
        assertEquals("OK", _versionOrReason);
        assertNull(_content);
        assertTrue(_headerCompleted);
        assertTrue(_messageCompleted);

        parser.close();
        parser.reset();
        parser.parseNext(buffer);
        assertFalse(buffer.hasRemaining());
        assertEquals(HttpParser.State.CLOSE, parser.getState());
        parser.atEOF();
        parser.parseNext(BufferUtil.EMPTY_BUFFER);
        assertEquals(HttpParser.State.CLOSED, parser.getState());
    }

    @Test
    public void testNoURI()
    {
        ByteBuffer buffer = BufferUtil.toBuffer(
            "GET\r\n" +
                "Content-Length: 0\r\n" +
                "Connection: close\r\n" +
                "\r\n");

        HttpParser.RequestHandler handler = new Handler();
        HttpParser parser = new HttpParser(handler);

        parser.parseNext(buffer);
        assertNull(_methodOrVersion);
        assertEquals("No URI", _bad);
        assertFalse(buffer.hasRemaining());
        assertEquals(HttpParser.State.CLOSE, parser.getState());
        parser.atEOF();
        parser.parseNext(BufferUtil.EMPTY_BUFFER);
        assertEquals(HttpParser.State.CLOSED, parser.getState());
    }

    @Test
    public void testNoURI2()
    {
        ByteBuffer buffer = BufferUtil.toBuffer(
            "GET \r\n" +
                "Content-Length: 0\r\n" +
                "Connection: close\r\n" +
                "\r\n");

        HttpParser.RequestHandler handler = new Handler();
        HttpParser parser = new HttpParser(handler);

        parser.parseNext(buffer);
        assertNull(_methodOrVersion);
        assertEquals("No URI", _bad);
        assertFalse(buffer.hasRemaining());
        assertEquals(HttpParser.State.CLOSE, parser.getState());
        parser.atEOF();
        parser.parseNext(BufferUtil.EMPTY_BUFFER);
        assertEquals(HttpParser.State.CLOSED, parser.getState());
    }

    @Test
    public void testUnknownReponseVersion()
    {
        ByteBuffer buffer = BufferUtil.toBuffer(
            "HPPT/7.7 200 OK\r\n" +
                "Content-Length: 0\r\n" +
                "Connection: close\r\n" +
                "\r\n");

        HttpParser.ResponseHandler handler = new Handler();
        HttpParser parser = new HttpParser(handler);

        parser.parseNext(buffer);
        assertNull(_methodOrVersion);
        assertEquals("Unknown Version", _bad);
        assertFalse(buffer.hasRemaining());
        assertEquals(HttpParser.State.CLOSE, parser.getState());
        parser.atEOF();
        parser.parseNext(BufferUtil.EMPTY_BUFFER);
        assertEquals(HttpParser.State.CLOSED, parser.getState());
    }

    @Test
    public void testNoStatus()
    {
        ByteBuffer buffer = BufferUtil.toBuffer(
            "HTTP/1.1\r\n" +
                "Content-Length: 0\r\n" +
                "Connection: close\r\n" +
                "\r\n");

        HttpParser.ResponseHandler handler = new Handler();
        HttpParser parser = new HttpParser(handler);

        parser.parseNext(buffer);
        assertNull(_methodOrVersion);
        assertEquals("No Status", _bad);
        assertFalse(buffer.hasRemaining());
        assertEquals(HttpParser.State.CLOSE, parser.getState());
        parser.atEOF();
        parser.parseNext(BufferUtil.EMPTY_BUFFER);
        assertEquals(HttpParser.State.CLOSED, parser.getState());
    }

    @Test
    public void testNoStatus2()
    {
        ByteBuffer buffer = BufferUtil.toBuffer(
            "HTTP/1.1 \r\n" +
                "Content-Length: 0\r\n" +
                "Connection: close\r\n" +
                "\r\n");

        HttpParser.ResponseHandler handler = new Handler();
        HttpParser parser = new HttpParser(handler);

        parser.parseNext(buffer);
        assertNull(_methodOrVersion);
        assertEquals("No Status", _bad);
        assertFalse(buffer.hasRemaining());
        assertEquals(HttpParser.State.CLOSE, parser.getState());
        parser.atEOF();
        parser.parseNext(BufferUtil.EMPTY_BUFFER);
        assertEquals(HttpParser.State.CLOSED, parser.getState());
    }

    @Test
    public void testBadRequestVersion()
    {
        ByteBuffer buffer = BufferUtil.toBuffer(
            "GET / HPPT/7.7\r\n" +
                "Content-Length: 0\r\n" +
                "Connection: close\r\n" +
                "\r\n");

        HttpParser.RequestHandler handler = new Handler();
        HttpParser parser = new HttpParser(handler);

        parser.parseNext(buffer);
        assertNull(_methodOrVersion);
        assertEquals("Unknown Version", _bad);
        assertFalse(buffer.hasRemaining());
        assertEquals(HttpParser.State.CLOSE, parser.getState());
        parser.atEOF();
        parser.parseNext(BufferUtil.EMPTY_BUFFER);
        assertEquals(HttpParser.State.CLOSED, parser.getState());

        buffer = BufferUtil.toBuffer(
            "GET / HTTP/1.01\r\n" +
                "Content-Length: 0\r\n" +
                "Connection: close\r\n" +
                "\r\n");

        handler = new Handler();
        parser = new HttpParser(handler);

        parser.parseNext(buffer);
        assertNull(_methodOrVersion);
        assertEquals("Unknown Version", _bad);
        assertFalse(buffer.hasRemaining());
        assertEquals(HttpParser.State.CLOSE, parser.getState());
        parser.atEOF();
        parser.parseNext(BufferUtil.EMPTY_BUFFER);
        assertEquals(HttpParser.State.CLOSED, parser.getState());
    }

    @Test
    public void testBadCR()
    {
        ByteBuffer buffer = BufferUtil.toBuffer(
            "GET / HTTP/1.0\r\n" +
                "Content-Length: 0\r" +
                "Connection: close\r" +
                "\r");

        HttpParser.RequestHandler handler = new Handler();
        HttpParser parser = new HttpParser(handler);

        parser.parseNext(buffer);
        assertEquals("Bad EOL", _bad);
        assertFalse(buffer.hasRemaining());
        assertEquals(HttpParser.State.CLOSE, parser.getState());
        parser.atEOF();
        parser.parseNext(BufferUtil.EMPTY_BUFFER);
        assertEquals(HttpParser.State.CLOSED, parser.getState());

        buffer = BufferUtil.toBuffer(
            "GET / HTTP/1.0\r" +
                "Content-Length: 0\r" +
                "Connection: close\r" +
                "\r");

        handler = new Handler();
        parser = new HttpParser(handler);

        parser.parseNext(buffer);
        assertEquals("Bad EOL", _bad);
        assertFalse(buffer.hasRemaining());
        assertEquals(HttpParser.State.CLOSE, parser.getState());
        parser.atEOF();
        parser.parseNext(BufferUtil.EMPTY_BUFFER);
        assertEquals(HttpParser.State.CLOSED, parser.getState());
    }

    @Test
    public void testBadContentLength0()
    {
        ByteBuffer buffer = BufferUtil.toBuffer(
            "GET / HTTP/1.0\r\n" +
                "Content-Length: abc\r\n" +
                "Connection: close\r\n" +
                "\r\n");

        HttpParser.RequestHandler handler = new Handler();
        HttpParser parser = new HttpParser(handler);

        parser.parseNext(buffer);
        assertEquals("GET", _methodOrVersion);
        assertEquals("Invalid Content-Length Value", _bad);
        assertFalse(buffer.hasRemaining());
        assertEquals(HttpParser.State.CLOSE, parser.getState());
        parser.atEOF();
        parser.parseNext(BufferUtil.EMPTY_BUFFER);
        assertEquals(HttpParser.State.CLOSED, parser.getState());
    }

    @Test
    public void testBadContentLength1()
    {
        ByteBuffer buffer = BufferUtil.toBuffer(
            "GET / HTTP/1.0\r\n" +
                "Content-Length: 9999999999999999999999999999999999999999999999\r\n" +
                "Connection: close\r\n" +
                "\r\n");

        HttpParser.RequestHandler handler = new Handler();
        HttpParser parser = new HttpParser(handler);

        parser.parseNext(buffer);
        assertEquals("GET", _methodOrVersion);
        assertEquals("Invalid Content-Length Value", _bad);
        assertFalse(buffer.hasRemaining());
        assertEquals(HttpParser.State.CLOSE, parser.getState());
        parser.atEOF();
        parser.parseNext(BufferUtil.EMPTY_BUFFER);
        assertEquals(HttpParser.State.CLOSED, parser.getState());
    }

    @Test
    public void testBadContentLength2()
    {
        ByteBuffer buffer = BufferUtil.toBuffer(
            "GET / HTTP/1.0\r\n" +
                "Content-Length: 1.5\r\n" +
                "Connection: close\r\n" +
                "\r\n");

        HttpParser.RequestHandler handler = new Handler();
        HttpParser parser = new HttpParser(handler);

        parser.parseNext(buffer);
        assertEquals("GET", _methodOrVersion);
        assertEquals("Invalid Content-Length Value", _bad);
        assertFalse(buffer.hasRemaining());
        assertEquals(HttpParser.State.CLOSE, parser.getState());
        parser.atEOF();
        parser.parseNext(BufferUtil.EMPTY_BUFFER);
        assertEquals(HttpParser.State.CLOSED, parser.getState());
    }

    @Test
    public void testMultipleContentLengthWithLargerThenCorrectValue()
    {
        ByteBuffer buffer = BufferUtil.toBuffer(
            "POST / HTTP/1.1\r\n" +
                "Content-Length: 2\r\n" +
                "Content-Length: 1\r\n" +
                "Connection: close\r\n" +
                "\r\n" +
                "X");

        HttpParser.RequestHandler handler = new Handler();
        HttpParser parser = new HttpParser(handler);

        parser.parseNext(buffer);
        assertEquals("POST", _methodOrVersion);
        assertEquals("Multiple Content-Lengths", _bad);
        assertFalse(buffer.hasRemaining());
        assertEquals(HttpParser.State.CLOSE, parser.getState());
        parser.atEOF();
        parser.parseNext(BufferUtil.EMPTY_BUFFER);
        assertEquals(HttpParser.State.CLOSED, parser.getState());
    }

    @Test
    public void testMultipleContentLengthWithCorrectThenLargerValue()
    {
        ByteBuffer buffer = BufferUtil.toBuffer(
            "POST / HTTP/1.1\r\n" +
                "Content-Length: 1\r\n" +
                "Content-Length: 2\r\n" +
                "Connection: close\r\n" +
                "\r\n" +
                "X");

        HttpParser.RequestHandler handler = new Handler();
        HttpParser parser = new HttpParser(handler);

        parser.parseNext(buffer);
        assertEquals("POST", _methodOrVersion);
        assertEquals("Multiple Content-Lengths", _bad);
        assertFalse(buffer.hasRemaining());
        assertEquals(HttpParser.State.CLOSE, parser.getState());
        parser.atEOF();
        parser.parseNext(BufferUtil.EMPTY_BUFFER);
        assertEquals(HttpParser.State.CLOSED, parser.getState());
    }

    @Test
    public void testTransferEncodingChunkedThenContentLength()
    {
        ByteBuffer buffer = BufferUtil.toBuffer(
            "POST /chunk HTTP/1.1\r\n" +
                "Host: localhost\r\n" +
                "Transfer-Encoding: chunked\r\n" +
                "Content-Length: 1\r\n" +
                "\r\n" +
                "1\r\n" +
                "X\r\n" +
                "0\r\n" +
                "\r\n");

        HttpParser.RequestHandler handler = new Handler();
        HttpParser parser = new HttpParser(handler, HttpCompliance.RFC2616_LEGACY);
        parseAll(parser, buffer);

        assertEquals("POST", _methodOrVersion);
        assertEquals("/chunk", _uriOrStatus);
        assertEquals("HTTP/1.1", _versionOrReason);
        assertEquals("X", _content);

        assertTrue(_headerCompleted);
        assertTrue(_messageCompleted);

        assertThat(_complianceViolation, contains(TRANSFER_ENCODING_WITH_CONTENT_LENGTH));
    }

    @Test
    public void testContentLengthThenTransferEncodingChunked()
    {
        ByteBuffer buffer = BufferUtil.toBuffer(
            "POST /chunk HTTP/1.1\r\n" +
                "Host: localhost\r\n" +
                "Content-Length: 1\r\n" +
                "Transfer-Encoding: chunked\r\n" +
                "\r\n" +
                "1\r\n" +
                "X\r\n" +
                "0\r\n" +
                "\r\n");

        HttpParser.RequestHandler handler = new Handler();
        HttpParser parser = new HttpParser(handler, HttpCompliance.RFC2616_LEGACY);
        parseAll(parser, buffer);

        assertEquals("POST", _methodOrVersion);
        assertEquals("/chunk", _uriOrStatus);
        assertEquals("HTTP/1.1", _versionOrReason);
        assertEquals("X", _content);

        assertTrue(_headerCompleted);
        assertTrue(_messageCompleted);

        assertThat(_complianceViolation, contains(TRANSFER_ENCODING_WITH_CONTENT_LENGTH));
    }

    @Test
    public void testHost()
    {
        ByteBuffer buffer = BufferUtil.toBuffer(
            "GET / HTTP/1.1\r\n" +
                "Host: host\r\n" +
                "Connection: close\r\n" +
                "\r\n");

        HttpParser.RequestHandler handler = new Handler();
        HttpParser parser = new HttpParser(handler);
        parser.parseNext(buffer);
        assertEquals("host", _host);
        assertEquals(0, _port);
    }

    @Test
    public void testUriHost11()
    {
        ByteBuffer buffer = BufferUtil.toBuffer(
            "GET http://host/ HTTP/1.1\r\n" +
                "Connection: close\r\n" +
                "\r\n");

        HttpParser.RequestHandler handler = new Handler();
        HttpParser parser = new HttpParser(handler);
        parser.parseNext(buffer);
        assertEquals("No Host", _bad);
        assertEquals("http://host/", _uriOrStatus);
        assertEquals(0, _port);
    }

    @Test
    public void testUriHost10()
    {
        ByteBuffer buffer = BufferUtil.toBuffer(
            "GET http://host/ HTTP/1.0\r\n" +
                "\r\n");

        HttpParser.RequestHandler handler = new Handler();
        HttpParser parser = new HttpParser(handler);
        parser.parseNext(buffer);
        assertNull(_bad);
        assertEquals("http://host/", _uriOrStatus);
        assertEquals(0, _port);
    }

    @Test
    public void testNoHost()
    {
        ByteBuffer buffer = BufferUtil.toBuffer(
            "GET / HTTP/1.1\r\n" +
                "Connection: close\r\n" +
                "\r\n");

        HttpParser.RequestHandler handler = new Handler();
        HttpParser parser = new HttpParser(handler);
        parser.parseNext(buffer);
        assertEquals("No Host", _bad);
    }

    @Test
    public void testIPHost()
    {
        ByteBuffer buffer = BufferUtil.toBuffer(
            "GET / HTTP/1.1\r\n" +
                "Host: 192.168.0.1\r\n" +
                "Connection: close\r\n" +
                "\r\n");

        HttpParser.RequestHandler handler = new Handler();
        HttpParser parser = new HttpParser(handler);
        parser.parseNext(buffer);
        assertEquals("192.168.0.1", _host);
        assertEquals(0, _port);
    }

    @Test
    public void testIPv6Host()
    {
        Assumptions.assumeTrue(Net.isIpv6InterfaceAvailable());
        ByteBuffer buffer = BufferUtil.toBuffer(
            "GET / HTTP/1.1\r\n" +
                "Host: [::1]\r\n" +
                "Connection: close\r\n" +
                "\r\n");

        HttpParser.RequestHandler handler = new Handler();
        HttpParser parser = new HttpParser(handler);
        parser.parseNext(buffer);
        assertEquals("[::1]", _host);
        assertEquals(0, _port);
    }

    @Test
    public void testBadIPv6Host()
    {
        try (StacklessLogging s = new StacklessLogging(HttpParser.class))
        {
            ByteBuffer buffer = BufferUtil.toBuffer(
                "GET / HTTP/1.1\r\n" +
                    "Host: [::1\r\n" +
                    "Connection: close\r\n" +
                    "\r\n");

            HttpParser.RequestHandler handler = new Handler();
            HttpParser parser = new HttpParser(handler);
            parser.parseNext(buffer);
            assertThat(_bad, containsString("Bad"));
        }
    }

    @Test
    public void testHostPort()
    {
        ByteBuffer buffer = BufferUtil.toBuffer(
            "GET / HTTP/1.1\r\n" +
                "Host: myhost:8888\r\n" +
                "Connection: close\r\n" +
                "\r\n");

        HttpParser.RequestHandler handler = new Handler();
        HttpParser parser = new HttpParser(handler);
        parser.parseNext(buffer);
        assertEquals("myhost", _host);
        assertEquals(8888, _port);
    }

    @Test
    public void testHostBadPort()
    {
        ByteBuffer buffer = BufferUtil.toBuffer(
            "GET / HTTP/1.1\r\n" +
                "Host: myhost:testBadPort\r\n" +
                "Connection: close\r\n" +
                "\r\n");

        HttpParser.RequestHandler handler = new Handler();
        HttpParser parser = new HttpParser(handler);
        parser.parseNext(buffer);
        assertThat(_bad, containsString("Bad Host"));
    }

    @Test
    public void testIPHostPort()
    {
        ByteBuffer buffer = BufferUtil.toBuffer(
            "GET / HTTP/1.1\r\n" +
                "Host: 192.168.0.1:8888\r\n" +
                "Connection: close\r\n" +
                "\r\n");

        HttpParser.RequestHandler handler = new Handler();
        HttpParser parser = new HttpParser(handler);
        parser.parseNext(buffer);
        assertEquals("192.168.0.1", _host);
        assertEquals(8888, _port);
    }

    @Test
    public void testIPv6HostPort()
    {
        Assumptions.assumeTrue(Net.isIpv6InterfaceAvailable());
        ByteBuffer buffer = BufferUtil.toBuffer(
            "GET / HTTP/1.1\r\n" +
                "Host: [::1]:8888\r\n" +
                "Connection: close\r\n" +
                "\r\n");

        HttpParser.RequestHandler handler = new Handler();
        HttpParser parser = new HttpParser(handler);
        parser.parseNext(buffer);
        assertEquals("[::1]", _host);
        assertEquals(8888, _port);
    }

    @Test
    public void testEmptyHostPort()
    {
        ByteBuffer buffer = BufferUtil.toBuffer(
            "GET / HTTP/1.1\r\n" +
                "Host:\r\n" +
                "Connection: close\r\n" +
                "\r\n");

        HttpParser.RequestHandler handler = new Handler();
        HttpParser parser = new HttpParser(handler);
        parser.parseNext(buffer);
        assertNull(_host);
        assertNull(_bad);
    }

    @Test
    @SuppressWarnings("ReferenceEquality")
    public void testCachedField()
    {
        ByteBuffer buffer = BufferUtil.toBuffer(
            "GET / HTTP/1.1\r\n" +
                "Host: www.smh.com.au\r\n" +
                "\r\n");

        HttpParser.RequestHandler handler = new Handler();
        HttpParser parser = new HttpParser(handler);
        parseAll(parser, buffer);
        assertEquals("www.smh.com.au", parser.getFieldCache().get("Host: www.smh.com.au").getValue());
        HttpField field = _fields.get(0);

        buffer.position(0);
        parseAll(parser, buffer);
        assertSame(field, _fields.get(0));
    }

    @Test
    public void testParseRequest()
    {
        ByteBuffer buffer = BufferUtil.toBuffer(
            "GET / HTTP/1.1\r\n" +
                "Host: localhost\r\n" +
                "Header1: value1\r\n" +
                "Connection: close\r\n" +
                "Accept-Encoding: gzip, deflated\r\n" +
                "Accept: unknown\r\n" +
                "\r\n");

        HttpParser.RequestHandler handler = new Handler();
        HttpParser parser = new HttpParser(handler);
        parser.parseNext(buffer);

        assertEquals("GET", _methodOrVersion);
        assertEquals("/", _uriOrStatus);
        assertEquals("HTTP/1.1", _versionOrReason);
        assertEquals("Host", _hdr[0]);
        assertEquals("localhost", _val[0]);
        assertEquals("Connection", _hdr[2]);
        assertEquals("close", _val[2]);
        assertEquals("Accept-Encoding", _hdr[3]);
        assertEquals("gzip, deflated", _val[3]);
        assertEquals("Accept", _hdr[4]);
        assertEquals("unknown", _val[4]);
    }

    @Test
    public void testHTTP2Preface()
    {
        ByteBuffer buffer = BufferUtil.toBuffer(
            "PRI * HTTP/2.0\r\n" +
                "\r\n" +
                "SM\r\n" +
                "\r\n");

        HttpParser.RequestHandler handler = new Handler();
        HttpParser parser = new HttpParser(handler);
        parseAll(parser, buffer);

        assertTrue(_headerCompleted);
        assertTrue(_messageCompleted);
        assertEquals("PRI", _methodOrVersion);
        assertEquals("*", _uriOrStatus);
        assertEquals("HTTP/2.0", _versionOrReason);
        assertEquals(-1, _headers);
        assertNull(_bad);
    }

    @Test
    public void testForHTTP09HeaderCompleteTrueDoesNotEmitContentComplete()
    {
        HttpParser.RequestHandler handler = new Handler()
        {
            @Override
            public boolean headerComplete()
            {
                super.headerComplete();
                return true;
            }
        };

        HttpParser parser = new HttpParser(handler, HttpCompliance.RFC2616_LEGACY);
        ByteBuffer buffer = BufferUtil.toBuffer("GET /path\r\n");
        boolean handle = parser.parseNext(buffer);
        assertTrue(handle);
        assertFalse(buffer.hasRemaining());
        assertFalse(_contentCompleted);
        assertFalse(_messageCompleted);

        assertEquals("GET", _methodOrVersion);
        assertEquals("/path", _uriOrStatus);
        assertEquals("HTTP/0.9", _versionOrReason);
        assertEquals(-1, _headers);

        // Need to parse more to advance the parser.
        handle = parser.parseNext(buffer);
        assertTrue(handle);
        assertTrue(_contentCompleted);
        assertTrue(_messageCompleted);
    }

    @Test
    public void testForContentLengthZeroHeaderCompleteTrueDoesNotEmitContentComplete()
    {
        HttpParser.ResponseHandler handler = new Handler()
        {
            @Override
            public boolean headerComplete()
            {
                super.headerComplete();
                return true;
            }
        };
        HttpParser parser = new HttpParser(handler);

        ByteBuffer buffer = BufferUtil.toBuffer(
            "HTTP/1.1 200 OK\r\n" +
                "Content-Length: 0\r\n" +
                "\r\n");
        boolean handle = parser.parseNext(buffer);
        assertTrue(handle);
        assertFalse(buffer.hasRemaining());
        assertFalse(_contentCompleted);
        assertFalse(_messageCompleted);

        // Need to parse more to advance the parser.
        handle = parser.parseNext(buffer);
        assertTrue(handle);
        assertTrue(_contentCompleted);
        assertTrue(_messageCompleted);
    }

    @Test
    public void testForEmptyChunkedContentHeaderCompleteTrueDoesNotEmitContentComplete()
    {
        HttpParser.ResponseHandler handler = new Handler()
        {
            @Override
            public boolean headerComplete()
            {
                super.headerComplete();
                return true;
            }
        };
        HttpParser parser = new HttpParser(handler);

        ByteBuffer buffer = BufferUtil.toBuffer(
            "HTTP/1.1 200 OK\r\n" +
                "Transfer-Encoding: chunked\r\n" +
                "\r\n" +
                "0\r\n" +
                "\r\n");
        boolean handle = parser.parseNext(buffer);
        assertTrue(handle);
        assertTrue(buffer.hasRemaining());
        assertFalse(_contentCompleted);
        assertFalse(_messageCompleted);

        // Need to parse more to advance the parser.
        handle = parser.parseNext(buffer);
        assertTrue(handle);
        assertTrue(_contentCompleted);
        assertTrue(_messageCompleted);
    }

    @Test
    public void testForContentLengthZeroContentCompleteTrueDoesNotEmitMessageComplete()
    {
        HttpParser.ResponseHandler handler = new Handler()
        {
            @Override
            public boolean contentComplete()
            {
                super.contentComplete();
                return true;
            }
        };
        HttpParser parser = new HttpParser(handler);

        ByteBuffer buffer = BufferUtil.toBuffer(
            "HTTP/1.1 200 OK\r\n" +
                "Content-Length: 0\r\n" +
                "\r\n");
        boolean handle = parser.parseNext(buffer);
        assertTrue(handle);
        assertFalse(buffer.hasRemaining());
        assertFalse(_messageCompleted);

        // Need to parse more to advance the parser.
        handle = parser.parseNext(buffer);
        assertTrue(handle);
        assertTrue(_messageCompleted);
    }

    @Test
    public void testForEmptyChunkedContentContentCompleteTrueDoesNotEmitMessageComplete()
    {
        HttpParser.ResponseHandler handler = new Handler()
        {
            @Override
            public boolean contentComplete()
            {
                super.contentComplete();
                return true;
            }
        };
        HttpParser parser = new HttpParser(handler);

        ByteBuffer buffer = BufferUtil.toBuffer(
            "HTTP/1.1 200 OK\r\n" +
                "Transfer-Encoding: chunked\r\n" +
                "\r\n" +
                "0\r\n" +
                "\r\n");
        boolean handle = parser.parseNext(buffer);
        assertTrue(handle);
        assertTrue(buffer.hasRemaining());
        assertFalse(_messageCompleted);

        // Need to parse more to advance the parser.
        handle = parser.parseNext(buffer);
        assertTrue(handle);
        assertTrue(_messageCompleted);
    }

    @Test
    public void testHeaderAfterContentLengthZeroContentCompleteTrue()
    {
        HttpParser.ResponseHandler handler = new Handler()
        {
            @Override
            public boolean contentComplete()
            {
                super.contentComplete();
                return true;
            }
        };
        HttpParser parser = new HttpParser(handler);

        String header = "Header: Foobar\r\n";
        ByteBuffer buffer = BufferUtil.toBuffer(
            "HTTP/1.1 200 OK\r\n" +
                "Content-Length: 0\r\n" +
                "\r\n" +
                header);
        boolean handle = parser.parseNext(buffer);
        assertTrue(handle);
        assertTrue(buffer.hasRemaining());
        assertEquals(header, BufferUtil.toString(buffer));
        assertTrue(_contentCompleted);
        assertFalse(_messageCompleted);

        // Need to parse more to advance the parser.
        handle = parser.parseNext(buffer);
        assertTrue(handle);
        assertTrue(buffer.hasRemaining());
        assertEquals(header, BufferUtil.toString(buffer));
        assertTrue(_messageCompleted);
    }

    @Test
    public void testSmallContentLengthContentCompleteTrue()
    {
        HttpParser.ResponseHandler handler = new Handler()
        {
            @Override
            public boolean contentComplete()
            {
                super.contentComplete();
                return true;
            }
        };
        HttpParser parser = new HttpParser(handler);

        String header = "Header: Foobar\r\n";
        ByteBuffer buffer = BufferUtil.toBuffer(
            "HTTP/1.1 200 OK\r\n" +
                "Content-Length: 1\r\n" +
                "\r\n" +
                "0" +
                header);
        boolean handle = parser.parseNext(buffer);
        assertTrue(handle);
        assertTrue(buffer.hasRemaining());
        assertEquals(header, BufferUtil.toString(buffer));
        assertTrue(_contentCompleted);
        assertFalse(_messageCompleted);

        // Need to parse more to advance the parser.
        handle = parser.parseNext(buffer);
        assertTrue(handle);
        assertTrue(buffer.hasRemaining());
        assertEquals(header, BufferUtil.toString(buffer));
        assertTrue(_messageCompleted);
    }

    @Test
    public void testHeaderAfterSmallContentLengthContentCompleteTrue()
    {
        HttpParser.ResponseHandler handler = new Handler()
        {
            @Override
            public boolean contentComplete()
            {
                super.contentComplete();
                return true;
            }
        };
        HttpParser parser = new HttpParser(handler);

        ByteBuffer buffer = BufferUtil.toBuffer(
            "HTTP/1.1 200 OK\r\n" +
                "Content-Length: 1\r\n" +
                "\r\n" +
                "0");
        boolean handle = parser.parseNext(buffer);
        assertTrue(handle);
        assertFalse(buffer.hasRemaining());
        assertTrue(_contentCompleted);
        assertFalse(_messageCompleted);

        // Need to parse more to advance the parser.
        handle = parser.parseNext(buffer);
        assertTrue(handle);
        assertFalse(buffer.hasRemaining());
        assertTrue(_messageCompleted);
    }

    @Test
    public void testEOFContentContentCompleteTrue()
    {
        HttpParser.ResponseHandler handler = new Handler()
        {
            @Override
            public boolean contentComplete()
            {
                super.contentComplete();
                return true;
            }
        };
        HttpParser parser = new HttpParser(handler);

        ByteBuffer buffer = BufferUtil.toBuffer(
            "HTTP/1.1 200 OK\r\n" +
                "\r\n" +
                "0");
        boolean handle = parser.parseNext(buffer);
        assertFalse(handle);
        assertFalse(buffer.hasRemaining());
        assertEquals("0", _content);
        assertFalse(_contentCompleted);
        assertFalse(_messageCompleted);

        parser.atEOF();

        // Need to parse more to advance the parser.
        handle = parser.parseNext(buffer);
        assertTrue(handle);
        assertFalse(buffer.hasRemaining());
        assertTrue(_contentCompleted);
        assertFalse(_messageCompleted);

        // Need to parse more to advance the parser.
        handle = parser.parseNext(buffer);
        assertTrue(handle);
        assertFalse(buffer.hasRemaining());
        assertTrue(_messageCompleted);
    }

    @Test
    public void testHEADRequestHeaderCompleteTrue()
    {
        HttpParser.ResponseHandler handler = new Handler()
        {
            @Override
            public boolean headerComplete()
            {
                super.headerComplete();
                return true;
            }

            @Override
            public boolean contentComplete()
            {
                super.contentComplete();
                return true;
            }
        };
        HttpParser parser = new HttpParser(handler);
        parser.setHeadResponse(true);

        ByteBuffer buffer = BufferUtil.toBuffer(
            "HTTP/1.1 200 OK\r\n" +
                "\r\n");
        boolean handle = parser.parseNext(buffer);
        assertTrue(handle);
        assertFalse(buffer.hasRemaining());
        assertFalse(_contentCompleted);
        assertFalse(_messageCompleted);

        // Need to parse more to advance the parser.
        handle = parser.parseNext(buffer);
        assertTrue(handle);
        assertFalse(buffer.hasRemaining());
        assertTrue(_contentCompleted);
        assertFalse(_messageCompleted);

        // Need to parse more to advance the parser.
        handle = parser.parseNext(buffer);
        assertTrue(handle);
        assertFalse(buffer.hasRemaining());
        assertTrue(_messageCompleted);
    }

    @Test
    public void testNoContentHeaderCompleteTrue()
    {
        HttpParser.ResponseHandler handler = new Handler()
        {
            @Override
            public boolean headerComplete()
            {
                super.headerComplete();
                return true;
            }

            @Override
            public boolean contentComplete()
            {
                super.contentComplete();
                return true;
            }
        };
        HttpParser parser = new HttpParser(handler);

        // HTTP 304 does not have a body.
        ByteBuffer buffer = BufferUtil.toBuffer(
            "HTTP/1.1 304 Not Modified\r\n" +
                "\r\n");
        boolean handle = parser.parseNext(buffer);
        assertTrue(handle);
        assertFalse(buffer.hasRemaining());
        assertFalse(_contentCompleted);
        assertFalse(_messageCompleted);

        // Need to parse more to advance the parser.
        handle = parser.parseNext(buffer);
        assertTrue(handle);
        assertFalse(buffer.hasRemaining());
        assertTrue(_contentCompleted);
        assertFalse(_messageCompleted);

        // Need to parse more to advance the parser.
        handle = parser.parseNext(buffer);
        assertTrue(handle);
        assertFalse(buffer.hasRemaining());
        assertTrue(_messageCompleted);
    }

    @Test
    public void testCRLFAfterResponseHeaderCompleteTrue()
    {
        HttpParser.ResponseHandler handler = new Handler()
        {
            @Override
            public boolean headerComplete()
            {
                super.headerComplete();
                return true;
            }
        };
        HttpParser parser = new HttpParser(handler);

        ByteBuffer buffer = BufferUtil.toBuffer(
            "HTTP/1.1 304 Not Modified\r\n" +
                "\r\n" +
                "\r\n" +
                "\r\n" +
                "HTTP/1.1 200 OK\r\n" +
                "Content-Length: 0\r\n" +
                "\r\n" +
                "\r\n" +
                "\r\n" +
                "HTTP/1.1 303 See Other\r\n" +
                "Content-Length: 0\r\n" +
                "\r\n");
        boolean handle = parser.parseNext(buffer);
        assertTrue(handle);
        assertTrue(buffer.hasRemaining());
        assertEquals("304", _uriOrStatus);
        assertFalse(_contentCompleted);
        assertFalse(_messageCompleted);

        // Need to parse more to advance the parser.
        handle = parser.parseNext(buffer);
        assertTrue(handle);
        assertTrue(buffer.hasRemaining());
        assertTrue(_contentCompleted);
        assertTrue(_messageCompleted);

        // Parse next response.
        parser.reset();
        init();
        handle = parser.parseNext(buffer);
        assertTrue(handle);
        assertTrue(buffer.hasRemaining());
        assertEquals("200", _uriOrStatus);
        assertFalse(_contentCompleted);
        assertFalse(_messageCompleted);

        // Need to parse more to advance the parser.
        handle = parser.parseNext(buffer);
        assertTrue(handle);
        assertTrue(buffer.hasRemaining());
        assertTrue(_contentCompleted);
        assertTrue(_messageCompleted);

        // Parse next response.
        parser.reset();
        init();
        handle = parser.parseNext(buffer);
        assertTrue(handle);
        assertFalse(buffer.hasRemaining());
        assertEquals("303", _uriOrStatus);
        assertFalse(_contentCompleted);
        assertFalse(_messageCompleted);

        // Need to parse more to advance the parser.
        handle = parser.parseNext(buffer);
        assertTrue(handle);
        assertFalse(buffer.hasRemaining());
        assertTrue(_contentCompleted);
        assertTrue(_messageCompleted);
    }

    @Test
    public void testCRLFAfterResponseContentCompleteTrue()
    {
        HttpParser.ResponseHandler handler = new Handler()
        {
            @Override
            public boolean contentComplete()
            {
                super.contentComplete();
                return true;
            }
        };
        HttpParser parser = new HttpParser(handler);

        ByteBuffer buffer = BufferUtil.toBuffer(
            "HTTP/1.1 304 Not Modified\r\n" +
                "\r\n" +
                "\r\n" +
                "\r\n" +
                "HTTP/1.1 200 OK\r\n" +
                "Content-Length: 0\r\n" +
                "\r\n" +
                "\r\n" +
                "\r\n" +
                "HTTP/1.1 303 See Other\r\n" +
                "Content-Length: 0\r\n" +
                "\r\n");
        boolean handle = parser.parseNext(buffer);
        assertTrue(handle);
        assertTrue(buffer.hasRemaining());
        assertEquals("304", _uriOrStatus);
        assertTrue(_contentCompleted);
        assertFalse(_messageCompleted);

        // Need to parse more to advance the parser.
        handle = parser.parseNext(buffer);
        assertTrue(handle);
        assertTrue(buffer.hasRemaining());
        assertTrue(_messageCompleted);

        // Parse next response.
        parser.reset();
        init();
        handle = parser.parseNext(buffer);
        assertTrue(handle);
        assertTrue(buffer.hasRemaining());
        assertEquals("200", _uriOrStatus);
        assertTrue(_contentCompleted);
        assertFalse(_messageCompleted);

        // Need to parse more to advance the parser.
        handle = parser.parseNext(buffer);
        assertTrue(handle);
        assertTrue(buffer.hasRemaining());
        assertTrue(_messageCompleted);

        // Parse next response.
        parser.reset();
        init();
        handle = parser.parseNext(buffer);
        assertTrue(handle);
        assertFalse(buffer.hasRemaining());
        assertEquals("303", _uriOrStatus);
        assertTrue(_contentCompleted);
        assertFalse(_messageCompleted);

        // Need to parse more to advance the parser.
        handle = parser.parseNext(buffer);
        assertTrue(handle);
        assertFalse(buffer.hasRemaining());
        assertTrue(_messageCompleted);
    }

    @Test
    public void testCRLFAfterResponseMessageCompleteFalse()
    {
        HttpParser.ResponseHandler handler = new Handler()
        {
            @Override
            public boolean messageComplete()
            {
                super.messageComplete();
                return false;
            }
        };
        HttpParser parser = new HttpParser(handler);

        ByteBuffer buffer = BufferUtil.toBuffer(
            "HTTP/1.1 304 Not Modified\r\n" +
                "\r\n" +
                "\r\n" +
                "\r\n" +
                "HTTP/1.1 200 OK\r\n" +
                "Content-Length: 0\r\n" +
                "\r\n" +
                "\r\n" +
                "\r\n" +
                "HTTP/1.1 303 See Other\r\n" +
                "Content-Length: 0\r\n" +
                "\r\n");
        boolean handle = parser.parseNext(buffer);
        assertFalse(handle);
        assertTrue(buffer.hasRemaining());
        assertEquals("304", _uriOrStatus);
        assertTrue(_contentCompleted);
        assertTrue(_messageCompleted);

        // Parse next response.
        parser.reset();
        init();
        handle = parser.parseNext(buffer);
        assertFalse(handle);
        assertTrue(buffer.hasRemaining());
        assertEquals("200", _uriOrStatus);
        assertTrue(_contentCompleted);
        assertTrue(_messageCompleted);

        // Parse next response.
        parser.reset();
        init();
        handle = parser.parseNext(buffer);
        assertFalse(handle);
        assertFalse(buffer.hasRemaining());
        assertEquals("303", _uriOrStatus);
        assertTrue(_contentCompleted);
        assertTrue(_messageCompleted);
    }

    @Test
    public void testSPAfterResponseMessageCompleteFalse()
    {
        HttpParser.ResponseHandler handler = new Handler()
        {
            @Override
            public boolean messageComplete()
            {
                super.messageComplete();
                return false;
            }
        };
        HttpParser parser = new HttpParser(handler);

        ByteBuffer buffer = BufferUtil.toBuffer(
            "HTTP/1.1 304 Not Modified\r\n" +
                "\r\n" +
                " " + // Single SP.
                "HTTP/1.1 200 OK\r\n" +
                "Content-Length: 0\r\n" +
                "\r\n");
        boolean handle = parser.parseNext(buffer);
        assertFalse(handle);
        assertTrue(buffer.hasRemaining());
        assertEquals("304", _uriOrStatus);
        assertTrue(_contentCompleted);
        assertTrue(_messageCompleted);

        // Parse next response.
        parser.reset();
        init();
        handle = parser.parseNext(buffer);
        assertFalse(handle);
        assertFalse(buffer.hasRemaining());
        assertNotNull(_bad);

        buffer = BufferUtil.toBuffer(
            "HTTP/1.1 200 OK\r\n" +
                "Content-Length: 0\r\n" +
                "\r\n" +
                " " + // Single SP.
                "HTTP/1.1 303 See Other\r\n" +
                "Content-Length: 0\r\n" +
                "\r\n");
        parser = new HttpParser(handler);
        handle = parser.parseNext(buffer);
        assertFalse(handle);
        assertTrue(buffer.hasRemaining());
        assertEquals("200", _uriOrStatus);
        assertTrue(_contentCompleted);
        assertTrue(_messageCompleted);

        // Parse next response.
        parser.reset();
        init();
        handle = parser.parseNext(buffer);
        assertFalse(handle);
        assertFalse(buffer.hasRemaining());
        assertNotNull(_bad);
    }

    @BeforeEach
    public void init()
    {
        _bad = null;
        _content = null;
        _methodOrVersion = null;
        _uriOrStatus = null;
        _versionOrReason = null;
        _hdr = null;
        _val = null;
        _headers = 0;
        _headerCompleted = false;
        _contentCompleted = false;
        _messageCompleted = false;
        _complianceViolation.clear();
    }

    private String _host;
    private int _port;
    private String _bad;
    private String _content;
    private String _methodOrVersion;
    private String _uriOrStatus;
    private String _versionOrReason;
    private List<HttpField> _fields = new ArrayList<>();
    private List<HttpField> _trailers = new ArrayList<>();
    private String[] _hdr;
    private String[] _val;
    private int _headers;
    private boolean _early;
    private boolean _headerCompleted;
    private boolean _contentCompleted;
    private boolean _messageCompleted;
    private final List<ComplianceViolation> _complianceViolation = new ArrayList<>();

    private class Handler implements HttpParser.RequestHandler, HttpParser.ResponseHandler, ComplianceViolation.Listener
    {
        @Override
        public boolean content(ByteBuffer ref)
        {
            if (_content == null)
                _content = "";
            String c = BufferUtil.toString(ref, StandardCharsets.UTF_8);
            _content = _content + c;
            ref.position(ref.limit());
            return false;
        }

        @Override
        public void startRequest(String method, String uri, HttpVersion version)
        {
            _fields.clear();
            _trailers.clear();
            _headers = -1;
            _hdr = new String[10];
            _val = new String[10];
            _methodOrVersion = method;
            _uriOrStatus = uri;
            _versionOrReason = version == null ? null : version.asString();
            _messageCompleted = false;
            _headerCompleted = false;
            _early = false;
        }

        @Override
        public void parsedHeader(HttpField field)
        {
            _fields.add(field);
            _hdr[++_headers] = field.getName();
            _val[_headers] = field.getValue();

            if (field instanceof HostPortHttpField)
            {
                HostPortHttpField hpfield = (HostPortHttpField)field;
                _host = hpfield.getHost();
                _port = hpfield.getPort();
            }
        }

        @Override
        public boolean headerComplete()
        {
            _content = null;
            _headerCompleted = true;
            return false;
        }

        @Override
        public void parsedTrailer(HttpField field)
        {
            _trailers.add(field);
        }

        @Override
        public boolean contentComplete()
        {
            _contentCompleted = true;
            return false;
        }

        @Override
        public boolean messageComplete()
        {
            _messageCompleted = true;
            return true;
        }

        @Override
        public void badMessage(BadMessageException failure)
        {
            String reason = failure.getReason();
            _bad = reason == null ? String.valueOf(failure.getCode()) : reason;
        }

        @Override
        public void startResponse(HttpVersion version, int status, String reason)
        {
            _fields.clear();
            _trailers.clear();
            _methodOrVersion = version.asString();
            _uriOrStatus = Integer.toString(status);
            _versionOrReason = reason;
            _headers = -1;
            _hdr = new String[10];
            _val = new String[10];
            _messageCompleted = false;
            _headerCompleted = false;
        }

        @Override
        public void earlyEOF()
        {
            _early = true;
        }

        @Override
        public void onComplianceViolation(ComplianceViolation.Mode mode, ComplianceViolation violation, String reason)
        {
            _complianceViolation.add(violation);
        }
    }
}<|MERGE_RESOLUTION|>--- conflicted
+++ resolved
@@ -48,18 +48,9 @@
 import static org.junit.jupiter.api.Assertions.assertSame;
 import static org.junit.jupiter.api.Assertions.assertTrue;
 
+// @checkstyle-disable-check : AvoidEscapedUnicodeCharactersCheck
 public class HttpParserTest
 {
-<<<<<<< HEAD
-=======
-    // @checkstyle-disable-check : AvoidEscapedUnicodeCharactersCheck
-
-    static
-    {
-        HttpCompliance.CUSTOM0.sections().remove(HttpComplianceSection.NO_WS_AFTER_FIELD_NAME);
-    }
-
->>>>>>> 33a5a257
     /**
      * Parse until {@link State#END} state.
      * If the parser is already in the END state, then it is {@link HttpParser#reset()} and re-parsed.
@@ -88,7 +79,7 @@
     }
 
     @Test
-    public void httpMethodTest()
+    public void testHttpMethod()
     {
         assertNull(HttpMethod.lookAheadGet(BufferUtil.toBuffer("Wibble ")));
         assertNull(HttpMethod.lookAheadGet(BufferUtil.toBuffer("GET")));
