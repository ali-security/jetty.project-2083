//
// ========================================================================
// Copyright (c) 1995-2020 Mort Bay Consulting Pty Ltd and others.
//
// This program and the accompanying materials are made available under
// the terms of the Eclipse Public License 2.0 which is available at
// https://www.eclipse.org/legal/epl-2.0
//
// This Source Code may also be made available under the following
// Secondary Licenses when the conditions for such availability set
// forth in the Eclipse Public License, v. 2.0 are satisfied:
// the Apache License v2.0 which is available at
// https://www.apache.org/licenses/LICENSE-2.0
//
// SPDX-License-Identifier: EPL-2.0 OR Apache-2.0
// ========================================================================
//

package org.eclipse.jetty.http2;

import java.io.IOException;
import java.net.InetSocketAddress;
import java.nio.channels.ClosedChannelException;
import java.nio.charset.StandardCharsets;
import java.util.ArrayDeque;
import java.util.ArrayList;
import java.util.Collection;
import java.util.Collections;
import java.util.List;
import java.util.Map;
import java.util.Queue;
import java.util.concurrent.CompletableFuture;
import java.util.concurrent.ConcurrentHashMap;
import java.util.concurrent.ConcurrentMap;
import java.util.concurrent.TimeUnit;
import java.util.concurrent.TimeoutException;
import java.util.concurrent.atomic.AtomicInteger;
import java.util.concurrent.atomic.AtomicLong;
import java.util.concurrent.atomic.AtomicReference;
import java.util.stream.Collectors;

import org.eclipse.jetty.http.MetaData;
import org.eclipse.jetty.http2.api.Session;
import org.eclipse.jetty.http2.api.Stream;
import org.eclipse.jetty.http2.frames.DataFrame;
import org.eclipse.jetty.http2.frames.DisconnectFrame;
import org.eclipse.jetty.http2.frames.FailureFrame;
import org.eclipse.jetty.http2.frames.Frame;
import org.eclipse.jetty.http2.frames.FrameType;
import org.eclipse.jetty.http2.frames.GoAwayFrame;
import org.eclipse.jetty.http2.frames.HeadersFrame;
import org.eclipse.jetty.http2.frames.PingFrame;
import org.eclipse.jetty.http2.frames.PrefaceFrame;
import org.eclipse.jetty.http2.frames.PriorityFrame;
import org.eclipse.jetty.http2.frames.PushPromiseFrame;
import org.eclipse.jetty.http2.frames.ResetFrame;
import org.eclipse.jetty.http2.frames.SettingsFrame;
import org.eclipse.jetty.http2.frames.StreamFrame;
import org.eclipse.jetty.http2.frames.WindowUpdateFrame;
import org.eclipse.jetty.http2.generator.Generator;
import org.eclipse.jetty.http2.hpack.HpackException;
import org.eclipse.jetty.http2.parser.Parser;
import org.eclipse.jetty.io.ByteBufferPool;
import org.eclipse.jetty.io.EndPoint;
import org.eclipse.jetty.io.WriteFlusher;
import org.eclipse.jetty.util.AtomicBiInteger;
import org.eclipse.jetty.util.Atomics;
import org.eclipse.jetty.util.Callback;
import org.eclipse.jetty.util.CountingCallback;
import org.eclipse.jetty.util.MathUtils;
import org.eclipse.jetty.util.Promise;
import org.eclipse.jetty.util.annotation.ManagedAttribute;
import org.eclipse.jetty.util.annotation.ManagedObject;
import org.eclipse.jetty.util.component.ContainerLifeCycle;
import org.eclipse.jetty.util.component.DumpableCollection;
import org.eclipse.jetty.util.thread.AutoLock;
import org.eclipse.jetty.util.thread.Scheduler;
import org.slf4j.Logger;
import org.slf4j.LoggerFactory;

@ManagedObject
public abstract class HTTP2Session extends ContainerLifeCycle implements ISession, Parser.Listener
{
    private static final Logger LOG = LoggerFactory.getLogger(HTTP2Session.class);

    private final ConcurrentMap<Integer, IStream> streams = new ConcurrentHashMap<>();
    private final AtomicLong streamsOpened = new AtomicLong();
    private final AtomicLong streamsClosed = new AtomicLong();
    private final StreamCreator streamCreator = new StreamCreator();
    private final AtomicBiInteger streamCount = new AtomicBiInteger(); // Hi = closed, Lo = stream count
    private final AtomicInteger localStreamIds = new AtomicInteger();
    private final AtomicInteger lastRemoteStreamId = new AtomicInteger();
    private final AtomicInteger localStreamCount = new AtomicInteger();
    private final AtomicBiInteger remoteStreamCount = new AtomicBiInteger();
    private final AtomicInteger sendWindow = new AtomicInteger();
    private final AtomicInteger recvWindow = new AtomicInteger();
    private final AtomicReference<CloseState> closed = new AtomicReference<>(CloseState.NOT_CLOSED);
    private final AtomicLong bytesWritten = new AtomicLong();
    private final Scheduler scheduler;
    private final EndPoint endPoint;
    private final Generator generator;
    private final Session.Listener listener;
    private final FlowControlStrategy flowControl;
    private final HTTP2Flusher flusher;
    private int maxLocalStreams;
    private int maxRemoteStreams;
    private long streamIdleTimeout;
    private int initialSessionRecvWindow;
    private int writeThreshold;
    private boolean pushEnabled;
    private boolean connectProtocolEnabled;
    private long idleTime;
    private GoAwayFrame closeFrame;
    private Callback.Completable shutdownCallback;

    public HTTP2Session(Scheduler scheduler, EndPoint endPoint, Generator generator, Session.Listener listener, FlowControlStrategy flowControl, int initialStreamId)
    {
        this.scheduler = scheduler;
        this.endPoint = endPoint;
        this.generator = generator;
        this.listener = listener;
        this.flowControl = flowControl;
        this.flusher = new HTTP2Flusher(this);
        this.maxLocalStreams = -1;
        this.maxRemoteStreams = -1;
        this.localStreamIds.set(initialStreamId);
        this.lastRemoteStreamId.set(isClientStream(initialStreamId) ? 0 : -1);
        this.streamIdleTimeout = endPoint.getIdleTimeout();
        this.sendWindow.set(FlowControlStrategy.DEFAULT_WINDOW_SIZE);
        this.recvWindow.set(FlowControlStrategy.DEFAULT_WINDOW_SIZE);
        this.writeThreshold = 32 * 1024;
        this.pushEnabled = true; // SPEC: by default, push is enabled.
        this.idleTime = System.nanoTime();
        addBean(flowControl);
        addBean(flusher);
    }

    @Override
    protected void doStop() throws Exception
    {
        super.doStop();
        close(ErrorCode.NO_ERROR.code, "stop", new Callback()
        {
            @Override
            public void succeeded()
            {
                disconnect();
            }

            @Override
            public void failed(Throwable x)
            {
                disconnect();
            }

            @Override
            public InvocationType getInvocationType()
            {
                return InvocationType.NON_BLOCKING;
            }
        });
    }

    @ManagedAttribute(value = "The flow control strategy", readonly = true)
    public FlowControlStrategy getFlowControlStrategy()
    {
        return flowControl;
    }

    @ManagedAttribute(value = "The total number of streams opened", readonly = true)
    public long getStreamsOpened()
    {
        return streamsOpened.get();
    }

    @ManagedAttribute(value = "The total number of streams closed", readonly = true)
    public long getStreamsClosed()
    {
        return streamsClosed.get();
    }

    @ManagedAttribute("The maximum number of concurrent local streams")
    public int getMaxLocalStreams()
    {
        return maxLocalStreams;
    }

    public void setMaxLocalStreams(int maxLocalStreams)
    {
        this.maxLocalStreams = maxLocalStreams;
    }

    @ManagedAttribute("The maximum number of concurrent remote streams")
    public int getMaxRemoteStreams()
    {
        return maxRemoteStreams;
    }

    public void setMaxRemoteStreams(int maxRemoteStreams)
    {
        this.maxRemoteStreams = maxRemoteStreams;
    }

    @ManagedAttribute("The stream's idle timeout")
    public long getStreamIdleTimeout()
    {
        return streamIdleTimeout;
    }

    public void setStreamIdleTimeout(long streamIdleTimeout)
    {
        this.streamIdleTimeout = streamIdleTimeout;
    }

    @ManagedAttribute("The initial size of session's flow control receive window")
    public int getInitialSessionRecvWindow()
    {
        return initialSessionRecvWindow;
    }

    public void setInitialSessionRecvWindow(int initialSessionRecvWindow)
    {
        this.initialSessionRecvWindow = initialSessionRecvWindow;
    }

    @ManagedAttribute("The number of bytes that trigger a TCP write")
    public int getWriteThreshold()
    {
        return writeThreshold;
    }

    public void setWriteThreshold(int writeThreshold)
    {
        this.writeThreshold = writeThreshold;
    }

    public EndPoint getEndPoint()
    {
        return endPoint;
    }

    public Generator getGenerator()
    {
        return generator;
    }

    @Override
    public long getBytesWritten()
    {
        return bytesWritten.get();
    }

    @Override
    public void onData(DataFrame frame)
    {
        onData(frame, Callback.NOOP);
    }

    @Override
    public void onData(final DataFrame frame, Callback callback)
    {
        if (LOG.isDebugEnabled())
            LOG.debug("Received {} on {}", frame, this);

        int streamId = frame.getStreamId();
        IStream stream = getStream(streamId);

        // SPEC: the session window must be updated even if the stream is null.
        // The flow control length includes the padding bytes.
        int flowControlLength = frame.remaining() + frame.padding();
        flowControl.onDataReceived(this, stream, flowControlLength);

        if (stream != null)
        {
            if (getRecvWindow() < 0)
                onConnectionFailure(ErrorCode.FLOW_CONTROL_ERROR.code, "session_window_exceeded", callback);
            else
                stream.process(frame, new DataCallback(callback, stream, flowControlLength));
        }
        else
        {
            if (LOG.isDebugEnabled())
                LOG.debug("Stream #{} not found on {}", streamId, this);
            // We must enlarge the session flow control window,
            // otherwise other requests will be stalled.
            flowControl.onDataConsumed(this, null, flowControlLength);
            if (isStreamClosed(streamId))
                reset(new ResetFrame(streamId, ErrorCode.STREAM_CLOSED_ERROR.code), callback);
            else
                onConnectionFailure(ErrorCode.PROTOCOL_ERROR.code, "unexpected_data_frame", callback);
        }
    }

    private boolean isStreamClosed(int streamId)
    {
        return isLocalStream(streamId) ? isLocalStreamClosed(streamId) : isRemoteStreamClosed(streamId);
    }

    private boolean isLocalStream(int streamId)
    {
        return (streamId & 1) == (localStreamIds.get() & 1);
    }

    protected boolean isLocalStreamClosed(int streamId)
    {
        return streamId <= localStreamIds.get();
    }

    protected boolean isRemoteStreamClosed(int streamId)
    {
        return streamId <= getLastRemoteStreamId();
    }

    @Override
    public abstract void onHeaders(HeadersFrame frame);

    @Override
    public void onPriority(PriorityFrame frame)
    {
        if (LOG.isDebugEnabled())
            LOG.debug("Received {} on {}", frame, this);
    }

    @Override
    public void onReset(ResetFrame frame)
    {
        if (LOG.isDebugEnabled())
            LOG.debug("Received {} on {}", frame, this);

        int streamId = frame.getStreamId();
        IStream stream = getStream(streamId);
        if (stream != null)
        {
            stream.process(frame, new OnResetCallback());
        }
        else
        {
            onResetForUnknownStream(frame);
        }
    }

    protected void onResetForUnknownStream(ResetFrame frame)
    {
        if (isStreamClosed(frame.getStreamId()))
            notifyReset(this, frame);
        else
            onConnectionFailure(ErrorCode.PROTOCOL_ERROR.code, "unexpected_rst_stream_frame");
    }

    @Override
    public void onSettings(SettingsFrame frame)
    {
        // SPEC: SETTINGS frame MUST be replied.
        onSettings(frame, true);
    }

    public void onSettings(SettingsFrame frame, boolean reply)
    {
        if (LOG.isDebugEnabled())
            LOG.debug("Received {} on {}", frame, this);

        if (frame.isReply())
            return;

        // Iterate over all settings
        for (Map.Entry<Integer, Integer> entry : frame.getSettings().entrySet())
        {
            int key = entry.getKey();
            int value = entry.getValue();
            switch (key)
            {
                case SettingsFrame.HEADER_TABLE_SIZE:
                {
                    if (LOG.isDebugEnabled())
                        LOG.debug("Updating HPACK header table size to {} for {}", value, this);
                    generator.setHeaderTableSize(value);
                    break;
                }
                case SettingsFrame.ENABLE_PUSH:
                {
                    boolean enabled = value == 1;
                    if (LOG.isDebugEnabled())
                        LOG.debug("{} push for {}", enabled ? "Enabling" : "Disabling", this);
                    pushEnabled = enabled;
                    break;
                }
                case SettingsFrame.MAX_CONCURRENT_STREAMS:
                {
                    if (LOG.isDebugEnabled())
                        LOG.debug("Updating max local concurrent streams to {} for {}", value, this);
                    maxLocalStreams = value;
                    break;
                }
                case SettingsFrame.INITIAL_WINDOW_SIZE:
                {
                    if (LOG.isDebugEnabled())
                        LOG.debug("Updating initial window size to {} for {}", value, this);
                    flowControl.updateInitialStreamWindow(this, value, false);
                    break;
                }
                case SettingsFrame.MAX_FRAME_SIZE:
                {
                    if (LOG.isDebugEnabled())
                        LOG.debug("Updating max frame size to {} for {}", value, this);
                    generator.setMaxFrameSize(value);
                    break;
                }
                case SettingsFrame.MAX_HEADER_LIST_SIZE:
                {
                    if (LOG.isDebugEnabled())
                        LOG.debug("Updating max header list size to {} for {}", value, this);
                    generator.setMaxHeaderListSize(value);
                    break;
                }
                case SettingsFrame.ENABLE_CONNECT_PROTOCOL:
                {
                    boolean enabled = value == 1;
                    if (LOG.isDebugEnabled())
                        LOG.debug("{} CONNECT protocol for {}", enabled ? "Enabling" : "Disabling", this);
                    connectProtocolEnabled = enabled;
                    break;
                }
                default:
                {
                    if (LOG.isDebugEnabled())
                        LOG.debug("Unknown setting {}:{} for {}", key, value, this);
                    break;
                }
            }
        }
        notifySettings(this, frame);

        if (reply)
        {
            SettingsFrame replyFrame = new SettingsFrame(Collections.emptyMap(), true);
            settings(replyFrame, Callback.NOOP);
        }
    }

    @Override
    public void onPing(PingFrame frame)
    {
        if (LOG.isDebugEnabled())
            LOG.debug("Received {} on {}", frame, this);

        if (frame.isReply())
        {
            notifyPing(this, frame);
        }
        else
        {
            PingFrame reply = new PingFrame(frame.getPayload(), true);
            control(null, Callback.NOOP, reply);
        }
    }

    /**
     * This method is called when receiving a GO_AWAY from the other peer.
     * We check the close state to act appropriately:
     * <ul>
     * <li>NOT_CLOSED: we move to REMOTELY_CLOSED and queue a disconnect, so
     * that the content of the queue is written, and then the connection
     * closed. We notify the application after being terminated.
     * See {@code HTTP2Session.ControlEntry#succeeded()}</li>
     * <li>In all other cases, we do nothing since other methods are already
     * performing their actions.</li>
     * </ul>
     *
     * @param frame the GO_AWAY frame that has been received.
     * @see #close(int, String, Callback)
     * @see #onShutdown()
     * @see #onIdleTimeout()
     */
    @Override
    public void onGoAway(final GoAwayFrame frame)
    {
        if (LOG.isDebugEnabled())
            LOG.debug("Received {} on {}", frame, this);

        if (closed.compareAndSet(CloseState.NOT_CLOSED, CloseState.REMOTELY_CLOSED))
        {
            // We received a GO_AWAY, so try to write
            // what's in the queue and then disconnect.
            closeFrame = frame;
            onClose(frame, new DisconnectCallback());
            return;
        }

        if (LOG.isDebugEnabled())
            LOG.debug("Ignored {}, already closed", frame);
    }

    @Override
    public void onWindowUpdate(WindowUpdateFrame frame)
    {
        if (LOG.isDebugEnabled())
            LOG.debug("Received {} on {}", frame, this);

        int streamId = frame.getStreamId();
        int windowDelta = frame.getWindowDelta();
        if (streamId > 0)
        {
            IStream stream = getStream(streamId);
            if (stream != null)
            {
                int streamSendWindow = stream.updateSendWindow(0);
                if (MathUtils.sumOverflows(streamSendWindow, windowDelta))
                {
                    reset(new ResetFrame(streamId, ErrorCode.FLOW_CONTROL_ERROR.code), Callback.NOOP);
                }
                else
                {
                    stream.process(frame, Callback.NOOP);
                    onWindowUpdate(stream, frame);
                }
            }
            else
            {
                if (!isStreamClosed(streamId))
                    onConnectionFailure(ErrorCode.PROTOCOL_ERROR.code, "unexpected_window_update_frame");
            }
        }
        else
        {
            int sessionSendWindow = updateSendWindow(0);
            if (MathUtils.sumOverflows(sessionSendWindow, windowDelta))
                onConnectionFailure(ErrorCode.FLOW_CONTROL_ERROR.code, "invalid_flow_control_window");
            else
                onWindowUpdate(null, frame);
        }
    }

    @Override
    public void onWindowUpdate(IStream stream, WindowUpdateFrame frame)
    {
        // WindowUpdateFrames arrive concurrently with writes.
        // Increasing (or reducing) the window size concurrently
        // with writes requires coordination with the flusher, that
        // decides how many frames to write depending on the available
        // window sizes. If the window sizes vary concurrently, the
        // flusher may take non-optimal or wrong decisions.
        // Here, we "queue" window updates to the flusher, so it will
        // be the only component responsible for window updates, for
        // both increments and reductions.
        flusher.window(stream, frame);
    }

    @Override
    public void onStreamFailure(int streamId, int error, String reason)
    {
        Callback callback = new ResetCallback(streamId, error, Callback.NOOP);
        Throwable failure = toFailure(error, reason);
        if (LOG.isDebugEnabled())
            LOG.debug("Stream #{} failure {}", streamId, this, failure);
        onStreamFailure(streamId, error, reason, failure, callback);
    }

    private void onStreamFailure(int streamId, int error, String reason, Throwable failure, Callback callback)
    {
        IStream stream = getStream(streamId);
        if (stream != null)
            stream.process(new FailureFrame(error, reason, failure), callback);
        else
            callback.succeeded();
    }

    @Override
    public void onConnectionFailure(int error, String reason)
    {
        onConnectionFailure(error, reason, Callback.NOOP);
    }

    protected void onConnectionFailure(int error, String reason, Callback callback)
    {
        Throwable failure = toFailure(error, reason);
        if (LOG.isDebugEnabled())
            LOG.debug("Session failure {}", this, failure);
        onFailure(error, reason, failure, new FailureCallback(error, reason, callback));
    }

    protected void abort(Throwable failure)
    {
        if (LOG.isDebugEnabled())
            LOG.debug("Session abort {}", this, failure);
        onFailure(ErrorCode.NO_ERROR.code, null, failure, new TerminateCallback(failure));
    }

    private void onFailure(int error, String reason, Throwable failure, Callback callback)
    {
        Collection<Stream> streams = getStreams();
        int count = streams.size();
        Callback countCallback = new CountingCallback(callback, count + 1);
        for (Stream stream : streams)
        {
            onStreamFailure(stream.getId(), error, reason, failure, countCallback);
        }
        notifyFailure(this, failure, countCallback);
    }

    private void onClose(GoAwayFrame frame, Callback callback)
    {
        int error = frame.getError();
        String reason = frame.tryConvertPayload();
        Throwable failure = toFailure(error, reason);
        if (LOG.isDebugEnabled())
            LOG.debug("Session close {}", this, failure);
        Collection<Stream> streams = getStreams();
        int count = streams.size();
        Callback countCallback = new CountingCallback(callback, count + 1);
        for (Stream stream : streams)
        {
            onStreamFailure(stream.getId(), error, reason, failure, countCallback);
        }
        notifyClose(this, frame, countCallback);
    }

    private Throwable toFailure(int error, String reason)
    {
        return new IOException(String.format("%s/%s", ErrorCode.toString(error, null), reason));
    }

    @Override
    public void newStream(HeadersFrame frame, Promise<Stream> promise, Stream.Listener listener)
    {
        newStream(new IStream.FrameList(frame), promise, listener);
    }

    @Override
    public void newStream(IStream.FrameList frames, Promise<Stream> promise, Stream.Listener listener)
    {
        streamCreator.newStream(frames, promise, listener);
    }

    /**
     * <p>Creates a new stream allocating a stream id if the given HEADERS frame does not have one.</p>
     * <p>The new HEADERS frame with the newly allocated stream id is returned as the first element
     * of the array parameter.</p>
     *
     * @param frameIn the HEADERS frame that triggered the stream creation
     * @param frameOut an array of size 1 to return the HEADERS frame with the newly
     * allocated stream id, or null if not interested in the modified headers frame
     * @return a new stream
     */
    public IStream newLocalStream(HeadersFrame frameIn, HeadersFrame[] frameOut)
    {
        HeadersFrame frame = frameIn;
        int streamId = frame.getStreamId();
        if (streamId <= 0)
        {
            streamId = localStreamIds.getAndAdd(2);
            frame = frame.withStreamId(streamId);
        }

        if (frameOut != null)
            frameOut[0] = frame;

        return createLocalStream(streamId, (MetaData.Request)frame.getMetaData());
    }

    protected IStream newStream(int streamId, MetaData.Request request, boolean local)
    {
        return new HTTP2Stream(scheduler, this, streamId, request, local);
    }

    @Override
    public int priority(PriorityFrame frame, Callback callback)
    {
        return streamCreator.priority(frame, callback);
    }

    @Override
    public void push(IStream stream, Promise<Stream> promise, PushPromiseFrame frame, Stream.Listener listener)
    {
        streamCreator.push(frame, promise, listener);
    }

    @Override
    public void settings(SettingsFrame frame, Callback callback)
    {
        control(null, callback, frame);
    }

    @Override
    public void ping(PingFrame frame, Callback callback)
    {
        if (frame.isReply())
            callback.failed(new IllegalArgumentException());
        else
            control(null, callback, frame);
    }

    protected void reset(ResetFrame frame, Callback callback)
    {
        control(getStream(frame.getStreamId()), callback, frame);
    }

    /**
     * Invoked internally and by applications to send a GO_AWAY frame to the
     * other peer. We check the close state to act appropriately:
     * <ul>
     * <li>NOT_CLOSED: we move to LOCALLY_CLOSED and queue a GO_AWAY. When the
     * GO_AWAY has been written, it will only cause the output to be shut
     * down (not the connection closed), so that the application can still
     * read frames arriving from the other peer.
     * Ideally the other peer will notice the GO_AWAY and close the connection.
     * When that happen, we close the connection from {@link #onShutdown()}.
     * Otherwise, the idle timeout mechanism will close the connection, see
     * {@link #onIdleTimeout()}.</li>
     * <li>In all other cases, we do nothing since other methods are already
     * performing their actions.</li>
     * </ul>
     *
     * @param error the error code
     * @param reason the reason
     * @param callback the callback to invoke when the operation is complete
     * @see #onGoAway(GoAwayFrame)
     * @see #onShutdown()
     * @see #onIdleTimeout()
     */
    @Override
    public boolean close(int error, String reason, Callback callback)
    {
        if (closed.compareAndSet(CloseState.NOT_CLOSED, CloseState.LOCALLY_CLOSED))
        {
            if (LOG.isDebugEnabled())
                LOG.debug("Closing {}/{} {}", error, reason, this);
            closeFrame = newGoAwayFrame(CloseState.LOCALLY_CLOSED, error, reason);
            control(null, callback, closeFrame);
            return true;
        }

        if (LOG.isDebugEnabled())
            LOG.debug("Ignoring close {}/{}, already closed {}", error, reason, this);
        callback.succeeded();
        return false;
    }

    @Override
    public CompletableFuture<Void> shutdown()
    {
        if (closed.compareAndSet(CloseState.NOT_CLOSED, CloseState.LOCALLY_CLOSED))
        {
            if (LOG.isDebugEnabled())
                LOG.debug("Shutting down {}", this);
            closeFrame = newGoAwayFrame(CloseState.LOCALLY_CLOSED, ErrorCode.NO_ERROR.code, "shutdown");
            shutdownCallback = new Callback.Completable();
            // Only send the close frame when we can flip Hi and Lo = 0, see onStreamClosed().
            if (streamCount.compareAndSet(0, 1, 0, 0))
                control(null, shutdownCallback, closeFrame);
            return shutdownCallback;
        }

        if (LOG.isDebugEnabled())
            LOG.debug("Ignoring shutdown, already closed");
        Callback.Completable result = shutdownCallback;
        // Result may be null if the shutdown is in progress,
        // don't wait and return a completed CompletableFuture.
        return result != null ? result : CompletableFuture.completedFuture(null);
    }

    private GoAwayFrame newGoAwayFrame(CloseState closeState, int error, String reason)
    {
        byte[] payload = null;
        if (reason != null)
        {
            // Trim the reason to avoid attack vectors.
            reason = reason.substring(0, Math.min(reason.length(), 32));
            payload = reason.getBytes(StandardCharsets.UTF_8);
        }
        return new GoAwayFrame(closeState, getLastRemoteStreamId(), error, payload);
    }

    @Override
    public boolean isClosed()
    {
        return closed.get() != CloseState.NOT_CLOSED;
    }

    private void control(IStream stream, Callback callback, Frame frame)
    {
        frames(stream, List.of(frame), callback);
    }

    @Override
    public void frames(IStream stream, List<? extends Frame> frames, Callback callback)
    {
        // We want to generate as late as possible to allow re-prioritization;
        // generation will happen while processing the entries.

        // The callback needs to be notified only when the last frame completes.

        int count = frames.size();
        if (count > 1)
            callback = new CountingCallback(callback, count);
        for (int i = 1; i <= count; ++i)
        {
            Frame frame = frames.get(i - 1);
            HTTP2Flusher.Entry entry = newEntry(frame, stream, callback);
            frame(entry, i == count);
        }
    }

    private HTTP2Flusher.Entry newEntry(Frame frame, IStream stream, Callback callback)
    {
        return frame.getType() == FrameType.DATA
            ? new DataEntry((DataFrame)frame, stream, callback)
            : new ControlEntry(frame, stream, callback);
    }

    @Override
    public void data(IStream stream, Callback callback, DataFrame frame)
    {
        // We want to generate as late as possible to allow re-prioritization.
        frame(newEntry(frame, stream, callback), true);
    }

    private void frame(HTTP2Flusher.Entry entry, boolean flush)
    {
        if (LOG.isDebugEnabled())
            LOG.debug("{} {} on {}", flush ? "Sending" : "Queueing", entry, this);
        // Ping frames are prepended to process them as soon as possible.
        boolean queued = entry.hasHighPriority() ? flusher.prepend(entry) : flusher.append(entry);
        if (queued && flush)
        {
            if (entry.stream != null)
                entry.stream.notIdle();
            flusher.iterate();
        }
    }

    protected IStream createLocalStream(int streamId, MetaData.Request request)
    {
        while (true)
        {
            int localCount = localStreamCount.get();
            int maxCount = getMaxLocalStreams();
            if (maxCount >= 0 && localCount >= maxCount)
                // TODO: remove the dump() in the exception message.
                throw new IllegalStateException("Max local stream count " + maxCount + " exceeded" + System.lineSeparator() + dump());
            if (localStreamCount.compareAndSet(localCount, localCount + 1))
                break;
        }

        IStream stream = newStream(streamId, request, true);
        if (streams.putIfAbsent(streamId, stream) == null)
        {
            stream.setIdleTimeout(getStreamIdleTimeout());
            flowControl.onStreamCreated(stream);
            if (LOG.isDebugEnabled())
                LOG.debug("Created local {}", stream);
            return stream;
        }
        else
        {
            localStreamCount.decrementAndGet();
            throw new IllegalStateException("Duplicate stream " + streamId);
        }
    }

    protected IStream createRemoteStream(int streamId, MetaData.Request request)
    {
        // SPEC: exceeding max concurrent streams is treated as stream error.
        while (true)
        {
            long encoded = remoteStreamCount.get();
            int remoteCount = AtomicBiInteger.getHi(encoded);
            int remoteClosing = AtomicBiInteger.getLo(encoded);
            int maxCount = getMaxRemoteStreams();
            if (maxCount >= 0 && remoteCount - remoteClosing >= maxCount)
            {
                updateLastRemoteStreamId(streamId);
                reset(new ResetFrame(streamId, ErrorCode.REFUSED_STREAM_ERROR.code), Callback.NOOP);
                return null;
            }
            if (remoteStreamCount.compareAndSet(encoded, remoteCount + 1, remoteClosing))
                break;
        }

        IStream stream = newStream(streamId, request, false);

        // SPEC: duplicate stream is treated as connection error.
        if (streams.putIfAbsent(streamId, stream) == null)
        {
            updateLastRemoteStreamId(streamId);
            stream.setIdleTimeout(getStreamIdleTimeout());
            flowControl.onStreamCreated(stream);
            if (LOG.isDebugEnabled())
                LOG.debug("Created remote {}", stream);
            return stream;
        }
        else
        {
            remoteStreamCount.addAndGetHi(-1);
            onConnectionFailure(ErrorCode.PROTOCOL_ERROR.code, "duplicate_stream");
            return null;
        }
    }

    void updateStreamCount(boolean local, int deltaStreams, int deltaClosing)
    {
        if (local)
            localStreamCount.addAndGet(deltaStreams);
        else
            remoteStreamCount.add(deltaStreams, deltaClosing);
    }

    @Override
    public void removeStream(IStream stream)
    {
        IStream removed = streams.remove(stream.getId());
        if (removed != null)
        {
            onStreamClosed(stream);
            flowControl.onStreamDestroyed(stream);
            if (LOG.isDebugEnabled())
                LOG.debug("Removed {} {} from {}", stream.isLocal() ? "local" : "remote", stream, this);
        }
    }

    @Override
    public Collection<Stream> getStreams()
    {
        return new ArrayList<>(streams.values());
    }

    @ManagedAttribute("The number of active streams")
    public int getStreamCount()
    {
        return streams.size();
    }

    @Override
    public IStream getStream(int streamId)
    {
        return streams.get(streamId);
    }

    @Override
    public InetSocketAddress getLocalAddress()
    {
        return endPoint.getLocalAddress();
    }

    @Override
    public InetSocketAddress getRemoteAddress()
    {
        return endPoint.getRemoteAddress();
    }

    @ManagedAttribute(value = "The flow control send window", readonly = true)
    public int getSendWindow()
    {
        return sendWindow.get();
    }

    @ManagedAttribute(value = "The flow control receive window", readonly = true)
    public int getRecvWindow()
    {
        return recvWindow.get();
    }

    @Override
    public int updateSendWindow(int delta)
    {
        return sendWindow.getAndAdd(delta);
    }

    @Override
    public int updateRecvWindow(int delta)
    {
        return recvWindow.getAndAdd(delta);
    }

    @Override
    @ManagedAttribute(value = "Whether HTTP/2 push is enabled", readonly = true)
    public boolean isPushEnabled()
    {
        return pushEnabled;
    }

    @ManagedAttribute(value = "Whether CONNECT requests supports a protocol", readonly = true)
    public boolean isConnectProtocolEnabled()
    {
        return connectProtocolEnabled;
    }

    public void setConnectProtocolEnabled(boolean connectProtocolEnabled)
    {
        this.connectProtocolEnabled = connectProtocolEnabled;
    }

    /**
     * A typical close by a remote peer involves a GO_AWAY frame followed by TCP FIN.
     * This method is invoked when the TCP FIN is received, or when an exception is
     * thrown while reading, and we check the close state to act appropriately:
     * <ul>
     * <li>NOT_CLOSED: means that the remote peer did not send a GO_AWAY (abrupt close)
     * or there was an exception while reading, and therefore we terminate.</li>
     * <li>LOCALLY_CLOSED: we have sent the GO_AWAY to the remote peer, which received
     * it and closed the connection; we queue a disconnect to close the connection
     * on the local side.
     * The GO_AWAY just shutdown the output, so we need this step to make sure the
     * connection is closed. See {@link #close(int, String, Callback)}.</li>
     * <li>REMOTELY_CLOSED: we received the GO_AWAY, and the TCP FIN afterwards, so we
     * do nothing since the handling of the GO_AWAY will take care of closing the
     * connection. See {@link #onGoAway(GoAwayFrame)}.</li>
     * </ul>
     *
     * @see #onGoAway(GoAwayFrame)
     * @see #close(int, String, Callback)
     * @see #onIdleTimeout()
     */
    @Override
    public void onShutdown()
    {
        if (LOG.isDebugEnabled())
            LOG.debug("Shutting down {}", this);

        switch (closed.get())
        {
            case NOT_CLOSED:
            {
                // The other peer did not send a GO_AWAY, no need to be gentle.
                if (LOG.isDebugEnabled())
                    LOG.debug("Abrupt close for {}", this);
                abort(new ClosedChannelException());
                break;
            }
            case LOCALLY_CLOSED:
            {
                // We have closed locally, and only shutdown
                // the output; now queue a disconnect.
                control(null, Callback.NOOP, new DisconnectFrame());
                break;
            }
            case REMOTELY_CLOSED:
            {
                // Nothing to do, the GO_AWAY frame we
                // received will close the connection.
                break;
            }
            default:
            {
                break;
            }
        }
    }

    /**
     * This method is invoked when the idle timeout triggers. We check the close state
     * to act appropriately:
     * <ul>
     * <li>NOT_CLOSED: it's a real idle timeout, we just initiate a close, see
     * {@link #close(int, String, Callback)}.</li>
     * <li>LOCALLY_CLOSED: we have sent a GO_AWAY and only shutdown the output, but the
     * other peer did not close the connection so we never received the TCP FIN, and
     * therefore we terminate.</li>
     * <li>REMOTELY_CLOSED: the other peer sent us a GO_AWAY, we should have queued a
     * disconnect, but for some reason it was not processed (for example, queue was
     * stuck because of TCP congestion), therefore we terminate.
     * See {@link #onGoAway(GoAwayFrame)}.</li>
     * </ul>
     *
     * @return true if the session should be closed, false otherwise
     * @see #onGoAway(GoAwayFrame)
     * @see #close(int, String, Callback)
     * @see #onShutdown()
     */
    @Override
    public boolean onIdleTimeout()
    {
        switch (closed.get())
        {
            case NOT_CLOSED:
            {
                long elapsed = TimeUnit.NANOSECONDS.toMillis(System.nanoTime() - idleTime);
                if (elapsed < endPoint.getIdleTimeout())
                    return false;
                return notifyIdleTimeout(this);
            }
            case LOCALLY_CLOSED:
            case REMOTELY_CLOSED:
            {
                abort(new TimeoutException("Idle timeout " + endPoint.getIdleTimeout() + " ms"));
                return false;
            }
            default:
            {
                return false;
            }
        }
    }

    private void notIdle()
    {
        idleTime = System.nanoTime();
    }

    @Override
    public void onFrame(Frame frame)
    {
        onConnectionFailure(ErrorCode.PROTOCOL_ERROR.code, "upgrade");
    }

    protected void onStreamOpened(IStream stream)
    {
<<<<<<< HEAD
        streamCount.addAndGetLo(1);
=======
        streamsOpened.incrementAndGet();
>>>>>>> 936cd465
    }

    protected void onStreamClosed(IStream stream)
    {
<<<<<<< HEAD
        Callback callback = null;
        while (true)
        {
            long encoded = streamCount.get();
            int closed = AtomicBiInteger.getHi(encoded);
            int streams = AtomicBiInteger.getLo(encoded) - 1;
            if (streams == 0 && closed == 0)
            {
                callback = shutdownCallback;
                closed = 1;
            }
            if (streamCount.compareAndSet(encoded, closed, streams))
                break;
        }
        // Only send the close frame if we can flip Hi and Lo = 0, see shutdown().
        if (callback != null)
            control(null, callback, closeFrame);
=======
        streamsClosed.incrementAndGet();
>>>>>>> 936cd465
    }

    @Override
    public void onFlushed(long bytes) throws IOException
    {
        flusher.onFlushed(bytes);
    }

    public void disconnect()
    {
        if (LOG.isDebugEnabled())
            LOG.debug("Disconnecting {}", this);
        endPoint.close();
    }

    private void terminate(Throwable cause)
    {
        while (true)
        {
            CloseState current = closed.get();
            switch (current)
            {
                case NOT_CLOSED:
                case LOCALLY_CLOSED:
                case REMOTELY_CLOSED:
                {
                    if (closed.compareAndSet(current, CloseState.CLOSED))
                    {
                        flusher.terminate(cause);
                        for (IStream stream : streams.values())
                        {
                            stream.close();
                        }
                        streams.clear();
                        disconnect();
                        return;
                    }
                    break;
                }
                default:
                {
                    return;
                }
            }
        }
    }

    public boolean isDisconnected()
    {
        return !endPoint.isOpen();
    }

    protected int getLastRemoteStreamId()
    {
        return lastRemoteStreamId.get();
    }

    protected void updateLastRemoteStreamId(int streamId)
    {
        Atomics.updateMax(lastRemoteStreamId, streamId);
    }

    protected Stream.Listener notifyNewStream(Stream stream, HeadersFrame frame)
    {
        try
        {
            return listener.onNewStream(stream, frame);
        }
        catch (Throwable x)
        {
            LOG.info("Failure while notifying listener {}", listener, x);
            return null;
        }
    }

    protected void notifySettings(Session session, SettingsFrame frame)
    {
        try
        {
            listener.onSettings(session, frame);
        }
        catch (Throwable x)
        {
            LOG.info("Failure while notifying listener {}", listener, x);
        }
    }

    protected void notifyPing(Session session, PingFrame frame)
    {
        try
        {
            listener.onPing(session, frame);
        }
        catch (Throwable x)
        {
            LOG.info("Failure while notifying listener {}", listener, x);
        }
    }

    protected void notifyReset(Session session, ResetFrame frame)
    {
        try
        {
            listener.onReset(session, frame);
        }
        catch (Throwable x)
        {
            LOG.info("Failure while notifying listener {}", listener, x);
        }
    }

    protected void notifyClose(Session session, GoAwayFrame frame, Callback callback)
    {
        try
        {
            listener.onClose(session, frame, callback);
        }
        catch (Throwable x)
        {
            LOG.info("Failure while notifying listener {}", listener, x);
        }
    }

    protected boolean notifyIdleTimeout(Session session)
    {
        try
        {
            return listener.onIdleTimeout(session);
        }
        catch (Throwable x)
        {
            LOG.info("Failure while notifying listener {}", listener, x);
            return true;
        }
    }

    protected void notifyFailure(Session session, Throwable failure, Callback callback)
    {
        try
        {
            listener.onFailure(session, failure, callback);
        }
        catch (Throwable x)
        {
            LOG.info("Failure while notifying listener {}", listener, x);
        }
    }

    protected void notifyHeaders(IStream stream, HeadersFrame frame)
    {
        Stream.Listener listener = stream.getListener();
        if (listener == null)
            return;
        try
        {
            listener.onHeaders(stream, frame);
        }
        catch (Throwable x)
        {
            LOG.info("Failure while notifying listener {}", listener, x);
        }
    }

    protected static boolean isClientStream(int streamId)
    {
        // Client-initiated stream ids are odd.
        return (streamId & 1) == 1;
    }

    @Override
    public void dump(Appendable out, String indent) throws IOException
    {
        dumpObjects(out, indent, new DumpableCollection("streams", streams.values()));
    }

    @Override
    public String toString()
    {
        return String.format("%s@%x{l:%s <-> r:%s,sendWindow=%s,recvWindow=%s,streams=%d,%s,%s}",
            getClass().getSimpleName(),
            hashCode(),
            getEndPoint().getLocalAddress(),
            getEndPoint().getRemoteAddress(),
            sendWindow,
            recvWindow,
            streams.size(),
            closed,
            closeFrame);
    }

    private class ControlEntry extends HTTP2Flusher.Entry
    {
        private int frameBytes;

        private ControlEntry(Frame frame, IStream stream, Callback callback)
        {
            super(frame, stream, callback);
        }

        @Override
        public int getFrameBytesGenerated()
        {
            return frameBytes;
        }

        @Override
        protected boolean generate(ByteBufferPool.Lease lease) throws HpackException
        {
            frameBytes = generator.control(lease, frame);
            beforeSend();
            return true;
        }

        @Override
        public long onFlushed(long bytes)
        {
            long flushed = Math.min(frameBytes, bytes);
            if (LOG.isDebugEnabled())
                LOG.debug("Flushed {}/{} frame bytes for {}", flushed, bytes, this);
            frameBytes -= flushed;
            return bytes - flushed;
        }

        /**
         * <p>Performs actions just before writing the frame to the network.</p>
         * <p>Some frame, when sent over the network, causes the receiver
         * to react and send back frames that may be processed by the original
         * sender *before* {@link #succeeded()} is called.
         * <p>If the action to perform updates some state, this update may
         * not be seen by the received frames and cause errors.</p>
         * <p>For example, suppose the action updates the stream window to a
         * larger value; the sender sends the frame; the receiver is now entitled
         * to send back larger data; when the data is received by the original
         * sender, the action may have not been performed yet, causing the larger
         * data to be rejected, when it should have been accepted.</p>
         */
        private void beforeSend()
        {
            switch (frame.getType())
            {
                case HEADERS:
                {
                    HeadersFrame headersFrame = (HeadersFrame)frame;
                    stream.updateClose(headersFrame.isEndStream(), CloseState.Event.BEFORE_SEND);
                    break;
                }
                case SETTINGS:
                {
                    SettingsFrame settingsFrame = (SettingsFrame)frame;
                    Integer initialWindow = settingsFrame.getSettings().get(SettingsFrame.INITIAL_WINDOW_SIZE);
                    if (initialWindow != null)
                        flowControl.updateInitialStreamWindow(HTTP2Session.this, initialWindow, true);
                    break;
                }
                default:
                {
                    break;
                }
            }
        }

        @Override
        boolean hasHighPriority()
        {
            return frame.getType() == FrameType.PING;
        }

        @Override
        public void succeeded()
        {
            bytesWritten.addAndGet(frameBytes);
            frameBytes = 0;

            switch (frame.getType())
            {
                case HEADERS:
                {
                    HeadersFrame headersFrame = (HeadersFrame)frame;
                    if (headersFrame.getMetaData().isRequest())
                        onStreamOpened(stream);
                    if (stream.updateClose(headersFrame.isEndStream(), CloseState.Event.AFTER_SEND))
                        removeStream(stream);
                    break;
                }
                case RST_STREAM:
                {
                    if (stream != null)
                    {
                        stream.close();
                        removeStream(stream);
                    }
                    break;
                }
                case PUSH_PROMISE:
                {
                    // Pushed streams are implicitly remotely closed.
                    // They are closed when sending an end-stream DATA frame.
                    stream.updateClose(true, CloseState.Event.RECEIVED);
                    break;
                }
                case GO_AWAY:
                {
                    // We just sent a GO_AWAY, only shutdown the
                    // output without closing yet, to allow reads.
                    getEndPoint().shutdownOutput();
                    break;
                }
                case WINDOW_UPDATE:
                {
                    flowControl.windowUpdate(HTTP2Session.this, stream, (WindowUpdateFrame)frame);
                    break;
                }
                case DISCONNECT:
                {
                    terminate(new ClosedChannelException());
                    break;
                }
                default:
                {
                    break;
                }
            }

            super.succeeded();
        }

        @Override
        public void failed(Throwable x)
        {
            if (frame.getType() == FrameType.DISCONNECT)
                terminate(new ClosedChannelException());
            super.failed(x);
        }
    }

    private class DataEntry extends HTTP2Flusher.Entry
    {
        private int frameBytes;
        private int frameRemaining;
        private int dataBytes;
        private int dataRemaining;

        private DataEntry(DataFrame frame, IStream stream, Callback callback)
        {
            super(frame, stream, callback);
            // We don't do any padding, so the flow control length is
            // always the data remaining. This simplifies the handling
            // of data frames that cannot be completely written due to
            // the flow control window exhausting, since in that case
            // we would have to count the padding only once.
            dataRemaining = frame.remaining();
        }

        @Override
        public int getFrameBytesGenerated()
        {
            return frameBytes;
        }

        @Override
        public int getDataBytesRemaining()
        {
            return dataRemaining;
        }

        @Override
        protected boolean generate(ByteBufferPool.Lease lease)
        {
            int dataRemaining = getDataBytesRemaining();

            int sessionSendWindow = getSendWindow();
            int streamSendWindow = stream.updateSendWindow(0);
            int window = Math.min(streamSendWindow, sessionSendWindow);
            if (window <= 0 && dataRemaining > 0)
                return false;

            int length = Math.min(dataRemaining, window);

            // Only one DATA frame is generated.
            DataFrame dataFrame = (DataFrame)frame;
            int frameBytes = generator.data(lease, dataFrame, length);
            this.frameBytes += frameBytes;
            this.frameRemaining += frameBytes;

            int dataBytes = frameBytes - Frame.HEADER_LENGTH;
            this.dataBytes += dataBytes;
            this.dataRemaining -= dataBytes;
            if (LOG.isDebugEnabled())
                LOG.debug("Generated {}, length/window/data={}/{}/{}", dataFrame, dataBytes, window, dataRemaining);

            flowControl.onDataSending(stream, dataBytes);

            stream.updateClose(dataFrame.isEndStream(), CloseState.Event.BEFORE_SEND);

            return true;
        }

        @Override
        public long onFlushed(long bytes) throws IOException
        {
            long flushed = Math.min(frameRemaining, bytes);
            if (LOG.isDebugEnabled())
                LOG.debug("Flushed {}/{} frame bytes for {}", flushed, bytes, this);
            frameRemaining -= flushed;
            // We should only forward data (not frame) bytes,
            // but we trade precision for simplicity.
            Object channel = stream.getAttachment();
            if (channel instanceof WriteFlusher.Listener)
                ((WriteFlusher.Listener)channel).onFlushed(flushed);
            return bytes - flushed;
        }

        @Override
        public void succeeded()
        {
            bytesWritten.addAndGet(frameBytes);
            frameBytes = 0;
            frameRemaining = 0;

            flowControl.onDataSent(stream, dataBytes);
            dataBytes = 0;

            // Do we have more to send ?
            DataFrame dataFrame = (DataFrame)frame;
            if (getDataBytesRemaining() == 0)
            {
                // Only now we can update the close state
                // and eventually remove the stream.
                if (stream.updateClose(dataFrame.isEndStream(), CloseState.Event.AFTER_SEND))
                    removeStream(stream);
                super.succeeded();
            }
        }
    }

    private static class StreamPromiseCallback implements Callback
    {
        private final Promise<Stream> promise;
        private final IStream stream;

        private StreamPromiseCallback(Promise<Stream> promise, IStream stream)
        {
            this.promise = promise;
            this.stream = stream;
        }

        @Override
        public void succeeded()
        {
            promise.succeeded(stream);
        }

        @Override
        public void failed(Throwable x)
        {
            promise.failed(x);
        }
    }

    private class DataCallback extends Callback.Nested
    {
        private final IStream stream;
        private final int flowControlLength;

        public DataCallback(Callback callback, IStream stream, int flowControlLength)
        {
            super(callback);
            this.stream = stream;
            this.flowControlLength = flowControlLength;
        }

        @Override
        public void succeeded()
        {
            complete();
            super.succeeded();
        }

        @Override
        public void failed(Throwable x)
        {
            // Consume also in case of failures, to free the
            // session flow control window for other streams.
            complete();
            super.failed(x);
        }

        private void complete()
        {
            notIdle();
            stream.notIdle();
            flowControl.onDataConsumed(HTTP2Session.this, stream, flowControlLength);
        }
    }

    private class ResetCallback extends Callback.Nested
    {
        private final int streamId;
        private final int error;

        private ResetCallback(int streamId, int error, Callback callback)
        {
            super(callback);
            this.streamId = streamId;
            this.error = error;
        }

        @Override
        public void succeeded()
        {
            complete();
        }

        @Override
        public void failed(Throwable x)
        {
            if (LOG.isDebugEnabled())
                LOG.debug("Reset failed", x);
            complete();
        }

        private void complete()
        {
            reset(new ResetFrame(streamId, error), getCallback());
        }
    }

    private class OnResetCallback implements Callback
    {
        @Override
        public void succeeded()
        {
            complete();
        }

        @Override
        public void failed(Throwable x)
        {
            if (LOG.isDebugEnabled())
                LOG.debug("OnReset failed", x);
            complete();
        }

        @Override
        public InvocationType getInvocationType()
        {
            return InvocationType.NON_BLOCKING;
        }

        private void complete()
        {
            flusher.iterate();
        }
    }

    private class FailureCallback extends Callback.Nested
    {
        private final int error;
        private final String reason;

        private FailureCallback(int error, String reason, Callback callback)
        {
            super(callback);
            this.error = error;
            this.reason = reason;
        }

        @Override
        public void succeeded()
        {
            complete();
        }

        @Override
        public void failed(Throwable x)
        {
            if (LOG.isDebugEnabled())
                LOG.debug("FailureCallback failed", x);
            complete();
        }

        private void complete()
        {
            close(error, reason, getCallback());
        }
    }

    private class DisconnectCallback implements Callback
    {
        @Override
        public void succeeded()
        {
            complete();
        }

        @Override
        public void failed(Throwable x)
        {
            if (LOG.isDebugEnabled())
                LOG.debug("DisconnectCallback failed", x);
            complete();
        }

        @Override
        public InvocationType getInvocationType()
        {
            return InvocationType.NON_BLOCKING;
        }

        private void complete()
        {
            frames(null, List.of(newGoAwayFrame(CloseState.CLOSED, ErrorCode.NO_ERROR.code, null), new DisconnectFrame()), Callback.NOOP);
        }
    }

    private class TerminateCallback implements Callback
    {
        private final Throwable failure;

        private TerminateCallback(Throwable failure)
        {
            this.failure = failure;
        }

        @Override
        public void succeeded()
        {
            complete();
        }

        @Override
        public void failed(Throwable x)
        {
            if (x != failure)
                failure.addSuppressed(x);
            complete();
        }

        @Override
        public InvocationType getInvocationType()
        {
            return InvocationType.NON_BLOCKING;
        }

        private void complete()
        {
            terminate(failure);
        }
    }

    /**
     * SPEC: It is required that stream ids are monotonically increasing.
     * Here we use a queue to atomically create the stream id and
     * claim the slot in the queue. Concurrent threads will only
     * flush up to the slot with a non-null entry to make sure
     * frames are sent strictly in their stream id order.
     * See https://tools.ietf.org/html/rfc7540#section-5.1.1.
     */
    private class StreamCreator
    {
        private final AutoLock lock = new AutoLock();
        private final Queue<Slot> slots = new ArrayDeque<>();
        private Thread flushing;

        private int priority(PriorityFrame frame, Callback callback)
        {
            Slot slot = new Slot();
            int currentStreamId = frame.getStreamId();
            int streamId = reserveSlot(slot, currentStreamId);

            if (currentStreamId <= 0)
                frame = frame.withStreamId(streamId);

            assignSlotAndFlush(slot, newEntry(frame, null, callback));
            return streamId;
        }

        private void newStream(IStream.FrameList frameList, Promise<Stream> promise, Stream.Listener listener)
        {
            Slot slot = new Slot();
            int currentStreamId = frameList.getStreamId();
            int streamId = reserveSlot(slot, currentStreamId);

            List<StreamFrame> frames = frameList.getFrames();
            if (currentStreamId <= 0)
            {
                frames = frames.stream()
                    .map(frame -> frame.withStreamId(streamId))
                    .collect(Collectors.toList());
            }

            try
            {
                HeadersFrame headersFrame = (HeadersFrame)frameList.getFrames().get(0);
                IStream stream = HTTP2Session.this.createLocalStream(streamId, (MetaData.Request)headersFrame.getMetaData());
                stream.setListener(listener);
                stream.process(new PrefaceFrame(), Callback.NOOP);

                int count = frames.size();
                Callback streamCallback = new StreamPromiseCallback(promise, stream);
                Callback callback = count == 1 ? streamCallback : new CountingCallback(streamCallback, count);
                List<HTTP2Flusher.Entry> entries = frames.stream()
                    .map(frame -> newEntry(frame, stream, callback))
                    .collect(Collectors.toList());
                assignSlotAndFlush(slot, entries);
            }
            catch (Throwable x)
            {
                releaseSlotFlushAndFail(slot, promise, x);
            }
        }

        private void push(PushPromiseFrame frame, Promise<Stream> promise, Stream.Listener listener)
        {
            Slot slot = new Slot();
            int streamId = reserveSlot(slot, 0);
            frame = frame.withStreamId(streamId);

            try
            {
                IStream stream = HTTP2Session.this.createLocalStream(streamId, frame.getMetaData());
                stream.setListener(listener);
                assignSlotAndFlush(slot, newEntry(frame, stream, new StreamPromiseCallback(promise, stream)));
            }
            catch (Throwable x)
            {
                releaseSlotFlushAndFail(slot, promise, x);
            }
        }

        private int reserveSlot(Slot slot, int streamId)
        {
            if (streamId <= 0)
            {
                try (AutoLock l = lock.lock())
                {
                    streamId = localStreamIds.getAndAdd(2);
                    slots.offer(slot);
                }
            }
            else
            {
                try (AutoLock l = lock.lock())
                {
                    slots.offer(slot);
                }
            }
            return streamId;
        }

        private void assignSlotAndFlush(Slot slot, HTTP2Flusher.Entry entry)
        {
            assignSlotAndFlush(slot, List.of(entry));
        }

        private void assignSlotAndFlush(Slot slot, List<HTTP2Flusher.Entry> entries)
        {
            // Every time a slot entry is assigned, we must flush.
            slot.entries = entries;
            flush();
        }

        private void releaseSlotFlushAndFail(Slot slot, Promise<Stream> promise, Throwable x)
        {
            try (AutoLock l = lock.lock())
            {
                slots.remove(slot);
            }
            flush();
            promise.failed(x);
        }

        /**
         * <p>Iterates over the entries of the slot queue to flush them.</p>
         * <p>The flush proceeds until either one of the following two conditions is true:</p>
         * <ul>
         *     <li>the queue is empty</li>
         *     <li>a slot with a no entries is encountered</li>
         * </ul>
         * <p>When a slot with a no entries is encountered, then it means that a concurrent thread reserved
         * a slot but hasn't set its entries yet. Since slots must be flushed in order, the thread encountering
         * the slot with no entries must bail out and it is up to the concurrent thread to finish up flushing.</p>
         * <p>Note that only one thread can flush at any time; if two threads happen to call this method
         * concurrently, one will do the work while the other will bail out, so it is safe that all
         * threads call this method after they are done reserving a slot and setting the entries.</p>
         */
        private void flush()
        {
            Thread thread = Thread.currentThread();
            boolean queued = false;
            while (true)
            {
                List<HTTP2Flusher.Entry> entries;
                try (AutoLock l = lock.lock())
                {
                    if (flushing == null)
                        flushing = thread;
                    else if (flushing != thread)
                        return; // Another thread is flushing.

                    Slot slot = slots.peek();
                    entries = slot == null ? null : slot.entries;

                    if (entries == null)
                    {
                        flushing = null;
                        // No more slots or null entries, so we may iterate on the flusher.
                        break;
                    }

                    slots.poll();
                }
                queued |= flusher.append(entries);
            }
            if (queued)
                flusher.iterate();
        }

        private class Slot
        {
            private volatile List<HTTP2Flusher.Entry> entries;
        }
    }
}<|MERGE_RESOLUTION|>--- conflicted
+++ resolved
@@ -1104,16 +1104,13 @@
 
     protected void onStreamOpened(IStream stream)
     {
-<<<<<<< HEAD
+        streamsOpened.incrementAndGet();
         streamCount.addAndGetLo(1);
-=======
-        streamsOpened.incrementAndGet();
->>>>>>> 936cd465
     }
 
     protected void onStreamClosed(IStream stream)
     {
-<<<<<<< HEAD
+        streamsClosed.incrementAndGet();
         Callback callback = null;
         while (true)
         {
@@ -1131,9 +1128,6 @@
         // Only send the close frame if we can flip Hi and Lo = 0, see shutdown().
         if (callback != null)
             control(null, callback, closeFrame);
-=======
-        streamsClosed.incrementAndGet();
->>>>>>> 936cd465
     }
 
     @Override
