--- conflicted
+++ resolved
@@ -280,7 +280,6 @@
         return handle || wasDelayed ? this : null;
     }
 
-<<<<<<< HEAD
     public Runnable onRequestTrailers(HeadersFrame frame)
     {
         HttpFields trailers = frame.getMetaData().getFields();
@@ -302,10 +301,7 @@
         return handle || wasDelayed ? this : null;
     }
 
-    public boolean isRequestExecuting()
-=======
     public boolean isRequestIdle()
->>>>>>> 15482404
     {
         return getState().isIdle();
     }
@@ -329,22 +325,7 @@
     public Runnable onFailure(Throwable failure)
     {
         getHttpTransport().onStreamFailure(failure);
-<<<<<<< HEAD
-        if (getRequest().getHttpInput().failed(failure))
-        {
-            ContextHandler handler = getState().getContextHandler();
-            if (handler != null)
-                handler.handle(getRequest(), this);
-            else
-                handle();
-        }
-        else
-        {
-            getState().asyncError(failure);
-        }
-=======
         boolean handle = getRequest().getHttpInput().failed(failure);
->>>>>>> 15482404
         consumeInput();
         return () ->
         {
