//
//  ========================================================================
//  Copyright (c) 1995-2019 Mort Bay Consulting Pty. Ltd.
//  ------------------------------------------------------------------------
//  All rights reserved. This program and the accompanying materials
//  are made available under the terms of the Eclipse Public License v1.0
//  and Apache License v2.0 which accompanies this distribution.
//
//      The Eclipse Public License is available at
//      http://www.eclipse.org/legal/epl-v10.html
//
//      The Apache License v2.0 is available at
//      http://www.opensource.org/licenses/apache2.0.php
//
//  You may elect to redistribute this code under either of these licenses.
//  ========================================================================
//

package org.eclipse.jetty.osgi.test;

import static org.junit.Assert.assertNotNull;
import static org.junit.Assert.assertTrue;
import static org.ops4j.pax.exam.CoreOptions.mavenBundle;
import static org.ops4j.pax.exam.CoreOptions.systemProperty;

import java.net.URI;
import java.util.ArrayList;
import java.util.List;
import java.util.concurrent.TimeUnit;

import javax.inject.Inject;

import org.eclipse.jetty.websocket.client.ClientUpgradeRequest;
import org.eclipse.jetty.websocket.client.WebSocketClient;
import org.junit.Test;
import org.junit.runner.RunWith;
import org.ops4j.pax.exam.Configuration;
import org.ops4j.pax.exam.CoreOptions;
import org.ops4j.pax.exam.Option;
import org.ops4j.pax.exam.junit.PaxExam;
import org.osgi.framework.BundleContext;

/**
 */
@RunWith(PaxExam.class)

public class TestJettyOSGiBootWithWebSocket
{
    private static final String LOG_LEVEL = "WARN";

    @Inject
    BundleContext bundleContext = null;

    @Configuration
    public static Option[] configure()
    {
        ArrayList<Option> options = new ArrayList<>();
        options.add(TestOSGiUtil.optionalRemoteDebug());
        options.addAll(TestOSGiUtil.jettyLogging());
        options.add(CoreOptions.junitBundles());
        options.addAll(TestOSGiUtil.configureJettyHomeAndPort(false, "jetty-http-boot-with-websocket.xml"));
        options.add(CoreOptions.bootDelegationPackages("org.xml.sax", "org.xml.*", "org.w3c.*", "javax.sql.*","javax.xml.*", "javax.activation.*"));
        options.add(CoreOptions.systemPackages("com.sun.org.apache.xalan.internal.res","com.sun.org.apache.xml.internal.utils",
                                               "com.sun.org.apache.xml.internal.utils", "com.sun.org.apache.xpath.internal",
                                               "com.sun.org.apache.xpath.internal.jaxp", "com.sun.org.apache.xpath.internal.objects"));
     
        options.addAll(TestOSGiUtil.coreJettyDependencies());
        options.add(systemProperty("org.ops4j.pax.logging.DefaultServiceLog.level").value(LOG_LEVEL));
        options.add(systemProperty("org.eclipse.jetty.LEVEL").value(LOG_LEVEL));
        options.addAll(jspDependencies());
<<<<<<< HEAD
        options.addAll(annotationDependencies());
        options.add(CoreOptions.cleanCaches(true));
=======
        options.addAll(testJettyWebApp());
>>>>>>> bd0a61b1
        return options.toArray(new Option[options.size()]);
    }

    public static List<Option> jspDependencies()
    {
        return TestOSGiUtil.jspDependencies();
    }

    public static List<Option> testJettyWebApp()
    {
        List<Option> res = new ArrayList<>();
        //test webapp bundle
        res.add(mavenBundle().groupId("org.eclipse.jetty").artifactId("test-jetty-webapp").classifier("webbundle").versionAsInProject());
        return res;
    }


    public void assertAllBundlesActiveOrResolved()
    {
        TestOSGiUtil.assertAllBundlesActiveOrResolved(bundleContext);
        TestOSGiUtil.debugBundles(bundleContext);
    }
    
    @Test
    public void testWebsocket() throws Exception
    {
        if (Boolean.getBoolean(TestOSGiUtil.BUNDLE_DEBUG))
            assertAllBundlesActiveOrResolved();
        
        String port = System.getProperty("boot.websocket.port");
        assertNotNull(port);

        URI uri = new URI("ws://127.0.0.1:" + port + "/ws/foo");

        WebSocketClient client = new WebSocketClient();
        
        try
        {
            SimpleEchoSocket socket = new SimpleEchoSocket();

            client.start();

            ClientUpgradeRequest request = new ClientUpgradeRequest();
            request.setSubProtocols("chat");
            client.connect(socket,uri,request);
            // wait for closed socket connection.
            assertTrue(socket.awaitClose(5,TimeUnit.SECONDS));
        }
        finally
        {
            client.stop();
        }
    }
}<|MERGE_RESOLUTION|>--- conflicted
+++ resolved
@@ -56,7 +56,6 @@
     {
         ArrayList<Option> options = new ArrayList<>();
         options.add(TestOSGiUtil.optionalRemoteDebug());
-        options.addAll(TestOSGiUtil.jettyLogging());
         options.add(CoreOptions.junitBundles());
         options.addAll(TestOSGiUtil.configureJettyHomeAndPort(false, "jetty-http-boot-with-websocket.xml"));
         options.add(CoreOptions.bootDelegationPackages("org.xml.sax", "org.xml.*", "org.w3c.*", "javax.sql.*","javax.xml.*", "javax.activation.*"));
@@ -68,12 +67,7 @@
         options.add(systemProperty("org.ops4j.pax.logging.DefaultServiceLog.level").value(LOG_LEVEL));
         options.add(systemProperty("org.eclipse.jetty.LEVEL").value(LOG_LEVEL));
         options.addAll(jspDependencies());
-<<<<<<< HEAD
-        options.addAll(annotationDependencies());
-        options.add(CoreOptions.cleanCaches(true));
-=======
         options.addAll(testJettyWebApp());
->>>>>>> bd0a61b1
         return options.toArray(new Option[options.size()]);
     }
 
@@ -97,21 +91,24 @@
         TestOSGiUtil.debugBundles(bundleContext);
     }
     
+
+
     @Test
     public void testWebsocket() throws Exception
     {
         if (Boolean.getBoolean(TestOSGiUtil.BUNDLE_DEBUG))
             assertAllBundlesActiveOrResolved();
-        
+
         String port = System.getProperty("boot.websocket.port");
         assertNotNull(port);
 
-        URI uri = new URI("ws://127.0.0.1:" + port + "/ws/foo");
+        URI uri = new URI("ws://127.0.0.1:" + port+"/ws/foo");
 
         WebSocketClient client = new WebSocketClient();
         
         try
         {
+
             SimpleEchoSocket socket = new SimpleEchoSocket();
 
             client.start();
