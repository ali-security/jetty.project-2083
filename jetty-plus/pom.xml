<project xmlns="http://maven.apache.org/POM/4.0.0"
         xmlns:xsi="http://www.w3.org/2001/XMLSchema-instance"
         xsi:schemaLocation="http://maven.apache.org/POM/4.0.0 http://maven.apache.org/maven-v4_0_0.xsd">
  <parent>
    <groupId>org.eclipse.jetty</groupId>
    <artifactId>jetty-project</artifactId>
    <version>10.0.0-SNAPSHOT</version>
  </parent>
  <modelVersion>4.0.0</modelVersion>
  <artifactId>jetty-plus</artifactId>
  <name>Jetty :: Plus</name>
  <description>Jetty JavaEE style services</description>
  <url>http://www.eclipse.org/jetty</url>
  <properties>
    <bundle-symbolic-name>${project.groupId}.plus</bundle-symbolic-name>
  </properties>
  <build>
    <plugins>
      <plugin>
        <groupId>org.apache.felix</groupId>
        <artifactId>maven-bundle-plugin</artifactId>
        <extensions>true</extensions>
        <configuration>
          <instructions>
            <Require-Capability>
              osgi.extender; filter:="(osgi.extender=osgi.serviceloader.registrar)"
            </Require-Capability>
            <Provide-Capability>
              osgi.serviceloader;
              osgi.serviceloader=org.eclipse.jetty.webapp.Configuration
            </Provide-Capability>
          </instructions>
        </configuration>
      </plugin>
      <!-- always include the sources to be able to prepare the eclipse-jetty-SDK feature
      with a snapshot. -->
      <plugin>
        <groupId>org.apache.maven.plugins</groupId>
        <artifactId>maven-source-plugin</artifactId>
      </plugin>
      <plugin>
        <groupId>org.apache.felix</groupId>
        <artifactId>maven-bundle-plugin</artifactId>
        <extensions>true</extensions>
<<<<<<< HEAD
        <configuration>
          <instructions>
            <Import-Package>javax.transaction*;version="[1.1,1.3)",*</Import-Package>
          </instructions>
        </configuration>
=======
            <configuration>
              <instructions>
                <Import-Package>javax.transaction.*;version="1.1",*</Import-Package>
              </instructions>
            </configuration>
>>>>>>> d25bf815
      </plugin>
      <plugin>
        <groupId>org.codehaus.mojo</groupId>
        <artifactId>findbugs-maven-plugin</artifactId>
        <configuration>
          <onlyAnalyze>org.eclipse.jetty.plus.*</onlyAnalyze>
        </configuration>
      </plugin>
    </plugins>
  </build>
  <dependencies>
    <dependency>
      <groupId>org.apache.derby</groupId>
      <artifactId>derby</artifactId>
      <version>10.1.2.1</version>
      <scope>test</scope>
    </dependency>
    <dependency>
      <groupId>org.eclipse.jetty.toolchain</groupId>
      <artifactId>jetty-test-helper</artifactId>
      <scope>test</scope>
    </dependency>
    <dependency>
      <groupId>javax.transaction</groupId>
      <artifactId>javax.transaction-api</artifactId>
      <scope>provided</scope>
    </dependency>
    <dependency>
      <groupId>org.eclipse.jetty</groupId>
      <artifactId>jetty-webapp</artifactId>
      <version>${project.version}</version>
    </dependency>
    <dependency>
      <groupId>org.eclipse.jetty</groupId>
      <artifactId>jetty-jndi</artifactId>
      <version>${project.version}</version>
    </dependency>
  </dependencies>
</project><|MERGE_RESOLUTION|>--- conflicted
+++ resolved
@@ -35,26 +35,18 @@
       <!-- always include the sources to be able to prepare the eclipse-jetty-SDK feature
       with a snapshot. -->
       <plugin>
-        <groupId>org.apache.maven.plugins</groupId>
-        <artifactId>maven-source-plugin</artifactId>
+         <groupId>org.apache.maven.plugins</groupId>
+         <artifactId>maven-source-plugin</artifactId>
       </plugin>
       <plugin>
         <groupId>org.apache.felix</groupId>
         <artifactId>maven-bundle-plugin</artifactId>
         <extensions>true</extensions>
-<<<<<<< HEAD
         <configuration>
           <instructions>
-            <Import-Package>javax.transaction*;version="[1.1,1.3)",*</Import-Package>
+            <Import-Package>javax.transaction.*;version="1.1",*</Import-Package>
           </instructions>
         </configuration>
-=======
-            <configuration>
-              <instructions>
-                <Import-Package>javax.transaction.*;version="1.1",*</Import-Package>
-              </instructions>
-            </configuration>
->>>>>>> d25bf815
       </plugin>
       <plugin>
         <groupId>org.codehaus.mojo</groupId>
@@ -80,7 +72,6 @@
     <dependency>
       <groupId>javax.transaction</groupId>
       <artifactId>javax.transaction-api</artifactId>
-      <scope>provided</scope>
     </dependency>
     <dependency>
       <groupId>org.eclipse.jetty</groupId>
