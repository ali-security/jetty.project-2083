--- conflicted
+++ resolved
@@ -394,10 +394,7 @@
         _constraintRoles.reset();
         if (_constraintMappings != null)
         {
-            for (ConstraintMapping mapping : _constraintMappings)
-            {
-                processConstraintMapping(mapping);
-            }
+            _constraintMappings.stream().forEach(this::processConstraintMapping);
         }
 
         //Servlet Spec 3.1 pg 147 sec 13.8.4.2 log paths for which there are uncovered http methods
@@ -421,20 +418,11 @@
      */
     protected void processConstraintMapping(ConstraintMapping mapping)
     {
-<<<<<<< HEAD
         Map<String, RoleInfo> mappings = _constraintRoles.get(PathMappings.asPathSpec(mapping.getPathSpec()));
         if (mappings == null)
         {
-            mappings = new HashMap<String, RoleInfo>();
+            mappings = new HashMap<>();
             _constraintRoles.put(mapping.getPathSpec(), mappings);
-=======
-        Map<String, RoleInfo> mappings = _constraintMap.get(mapping.getPathSpec());
-
-        if (mappings == null)
-        {
-            mappings = new HashMap<>();
-            _constraintMap.put(mapping.getPathSpec(), mappings);
->>>>>>> 9343844f
         }
         RoleInfo allMethodsRoleInfo = mappings.get(ALL_METHODS);
         if (allMethodsRoleInfo != null && allMethodsRoleInfo.isForbidden())
@@ -587,17 +575,8 @@
         RoleInfo roleInfo = mappings.get(httpMethod);
         if (roleInfo == null)
         {
-<<<<<<< HEAD
             //No specific http-method names matched
-            List<RoleInfo> applicableConstraints = new ArrayList<RoleInfo>();
-=======
-            String httpMethod = request.getMethod();
-            RoleInfo roleInfo = mappings.get(httpMethod);
-            if (roleInfo == null)
-            {
-                //No specific http-method names matched
-                List<RoleInfo> applicableConstraints = new ArrayList<>();
->>>>>>> 9343844f
+            List<RoleInfo> applicableConstraints = new ArrayList<>();
 
             //Get info for constraint that matches all methods if it exists
             RoleInfo all = mappings.get(ALL_METHODS);
@@ -733,8 +712,8 @@
     public void dump(Appendable out, String indent) throws IOException
     {
         dumpObjects(out, indent,
-            DumpableCollection.from("roles", _roles),
-            DumpableCollection.from("constraints", _constraintMappings));
+                    DumpableCollection.from("roles", _roles),
+                    DumpableCollection.from("constraints", _constraintMappings));
     }
 
     @Override
@@ -785,20 +764,12 @@
         if (_denyUncoveredMethods)
             return Collections.emptySet();
 
-<<<<<<< HEAD
-        Set<String> uncoveredPaths = new HashSet<String>();
+        Set<String> uncoveredPaths = new HashSet<>();
 
         for (MappedResource<Map<String, RoleInfo>> resource : _constraintRoles)
         {
             String path = resource.getPathSpec().getDeclaration();
             Map<String, RoleInfo> methodMappings = resource.getResource();
-=======
-        Set<String> uncoveredPaths = new HashSet<>();
-        for (Entry<String,Map<String, RoleInfo>> entry : _constraintMap.entrySet())
-        {
-            Map<String, RoleInfo> methodMappings = entry.getValue();
-
->>>>>>> 9343844f
             //Each key is either:
             // : an exact method name
             // : * which means that the constraint applies to every method
@@ -806,7 +777,7 @@
             if (methodMappings.get(ALL_METHODS) != null)
                 continue; //can't be any uncovered methods for this url path
 
-            boolean hasOmissions = omissionsExist(entry.getKey(), methodMappings);
+            boolean hasOmissions = omissionsExist(path, methodMappings);
 
             for (String method : methodMappings.keySet())
             {
@@ -816,7 +787,7 @@
                     for (String m : omittedMethods)
                     {
                         if (!methodMappings.containsKey(m))
-                            uncoveredPaths.add(entry.getKey());
+                            uncoveredPaths.add(path);
                     }
                 }
                 else
@@ -824,7 +795,7 @@
                     //an exact method name
                     if (!hasOmissions)
                         //an http-method does not have http-method-omission to cover the other method names
-                        uncoveredPaths.add(entry.getKey());
+                        uncoveredPaths.add(path);
                 }
             }
         }
