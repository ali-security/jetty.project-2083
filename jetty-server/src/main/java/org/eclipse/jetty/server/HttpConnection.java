--- conflicted
+++ resolved
@@ -477,12 +477,7 @@
                     if (e instanceof ThreadDeath)
                         throw (ThreadDeath)e;
 
-<<<<<<< HEAD
                     async_exception=e;
-                    
-                    error=true;
-=======
->>>>>>> b533daa3
                     LOG.warn(String.valueOf(_uri),e);
                     error=true;
                     _request.setHandled(true);
