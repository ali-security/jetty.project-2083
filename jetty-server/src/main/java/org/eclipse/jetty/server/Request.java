--- conflicted
+++ resolved
@@ -300,7 +300,7 @@
                             
                             if (maxFormContentSize < 0)
                             {
-                                Object obj = _connection.getConnector().getServer().getAttribute("org.eclipse.jetty.server.Request.maxFormContentSize");
+                                Object obj = _channel.getServer().getAttribute("org.eclipse.jetty.server.Request.maxFormContentSize");
                                 if (obj == null)
                                     maxFormContentSize = 200000;
                                 else if (obj instanceof Number)
@@ -316,14 +316,7 @@
                             
                             if (maxFormKeys < 0)
                             {
-<<<<<<< HEAD
-                                Number size = (Number)_channel.getServer()
-                                        .getAttribute("org.eclipse.jetty.server.Request.maxFormContentSize");
-                                maxFormContentSize = size == null?200000:size.intValue();
-                                Number keys = (Number)_channel.getServer().getAttribute("org.eclipse.jetty.server.Request.maxFormKeys");
-                                maxFormKeys = keys == null?1000:keys.intValue();
-=======
-                                Object obj = _connection.getConnector().getServer().getAttribute("org.eclipse.jetty.server.Request.maxFormKeys");
+                                Object obj = _channel.getServer().getAttribute("org.eclipse.jetty.server.Request.maxFormKeys");
                                 if (obj == null)
                                     maxFormKeys = 1000;
                                 else if (obj instanceof Number)
@@ -335,7 +328,6 @@
                                 {
                                     maxFormKeys = Integer.valueOf((String)obj);
                                 }
->>>>>>> e4d51d5c
                             }
 
                             if (content_length > maxFormContentSize && maxFormContentSize > 0)
