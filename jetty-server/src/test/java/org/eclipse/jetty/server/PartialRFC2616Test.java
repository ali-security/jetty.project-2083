--- conflicted
+++ resolved
@@ -16,12 +16,6 @@
 //  ========================================================================
 //
 
-/*
- * Created on 9/01/2004
- *
- * To change the template for this generated file go to
- * Window&gt;Preferences&gt;Java&gt;Code Generation&gt;Code and Comments
- */
 package org.eclipse.jetty.server;
 
 import static org.hamcrest.Matchers.containsString;
@@ -46,9 +40,6 @@
 import org.junit.Test;
 import org.junit.runner.RunWith;
 
-/**
- *
- */
 @RunWith(AdvancedRunner.class)
 public class PartialRFC2616Test
 {
@@ -551,16 +542,10 @@
             response=connector.getResponses("GET /R1 HTTP/1.1\n"+"Host: localhost\n"+"Connection: close\n"+"\n");
             offset=checkContains(response,offset,"HTTP/1.1 200","200")+1;
 
-<<<<<<< HEAD
             offset=0;
             response=connector.getResponses("GET /R1 HTTP/1.1\n"+"Host:\n"+"Connection: close\n"+"\n");
             offset=checkContains(response,offset,"HTTP/1.1 200","200")+1;
         }
-=======
-        offset=0;
-        response=connector.getResponses("GET /R1 HTTP/1.1\n"+"Host:\n"+"Connection: close\n"+"\n");
-        offset=checkContains(response,offset,"HTTP/1.1 200","200")+1;
->>>>>>> 79202d1c
     }
 
     @Test
