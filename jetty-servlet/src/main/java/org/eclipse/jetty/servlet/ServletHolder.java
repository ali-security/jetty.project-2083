--- conflicted
+++ resolved
@@ -570,7 +570,7 @@
                 _servlet = newInstance();
             if (_config == null)
                 _config = new Config();
-
+          
             //check run-as rolename and convert to token from IdentityService
             if (_runAsRole == null)
             {
@@ -599,12 +599,8 @@
             else if (_forcedPath != null)
                 detectJspContainer();
 
-<<<<<<< HEAD
-=======
-            initMultiPart();
             _servlet = wrap(_servlet, WrapFunction.class, WrapFunction::wrapServlet);
 
->>>>>>> 0db3663a
             if (LOG.isDebugEnabled())
                 LOG.debug("Servlet.init {} for {}", _servlet, getName());
             _servlet.init(_config);
@@ -1130,7 +1126,6 @@
      */
     protected Servlet newInstance() throws Exception
     {
-<<<<<<< HEAD
         return createInstance();
     }
 
@@ -1138,16 +1133,6 @@
     protected Servlet createInstance() throws Exception
     {
         try (AutoLock l = lock())
-=======
-        try
-        {
-            ServletContext ctx = getServletHandler().getServletContext();
-            if (ctx != null)
-                return ctx.createServlet(getHeldClass());
-            return getHeldClass().getDeclaredConstructor().newInstance();
-        }
-        catch (ServletException ex)
->>>>>>> 0db3663a
         {
             Servlet servlet = super.createInstance();
             if (servlet == null)
