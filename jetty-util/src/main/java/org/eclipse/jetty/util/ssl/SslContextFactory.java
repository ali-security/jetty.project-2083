//
//  ========================================================================
//  Copyright (c) 1995-2014 Mort Bay Consulting Pty. Ltd.
//  ------------------------------------------------------------------------
//  All rights reserved. This program and the accompanying materials
//  are made available under the terms of the Eclipse Public License v1.0
//  and Apache License v2.0 which accompanies this distribution.
//
//      The Eclipse Public License is available at
//      http://www.eclipse.org/legal/epl-v10.html
//
//      The Apache License v2.0 is available at
//      http://www.opensource.org/licenses/apache2.0.php
//
//  You may elect to redistribute this code under either of these licenses.
//  ========================================================================
//

package org.eclipse.jetty.util.ssl;

import java.io.ByteArrayInputStream;
import java.io.ByteArrayOutputStream;
import java.io.IOException;
import java.io.InputStream;
import java.net.InetAddress;
import java.net.InetSocketAddress;
import java.security.InvalidParameterException;
import java.security.KeyStore;
import java.security.SecureRandom;
import java.security.Security;
import java.security.cert.CRL;
import java.security.cert.CertStore;
import java.security.cert.Certificate;
import java.security.cert.CollectionCertStoreParameters;
import java.security.cert.PKIXBuilderParameters;
import java.security.cert.X509CertSelector;
import java.security.cert.X509Certificate;
import java.util.Arrays;
import java.util.Collection;
import java.util.Collections;
import java.util.LinkedHashSet;
import java.util.List;
import java.util.Set;
import java.util.concurrent.CopyOnWriteArraySet;
import java.util.regex.Matcher;
import java.util.regex.Pattern;
import javax.net.ssl.CertPathTrustManagerParameters;
import javax.net.ssl.KeyManager;
import javax.net.ssl.KeyManagerFactory;
import javax.net.ssl.SSLContext;
import javax.net.ssl.SSLEngine;
import javax.net.ssl.SSLParameters;
import javax.net.ssl.SSLPeerUnverifiedException;
import javax.net.ssl.SSLServerSocket;
import javax.net.ssl.SSLServerSocketFactory;
import javax.net.ssl.SSLSession;
import javax.net.ssl.SSLSocket;
import javax.net.ssl.SSLSocketFactory;
import javax.net.ssl.TrustManager;
import javax.net.ssl.TrustManagerFactory;
import javax.net.ssl.X509KeyManager;
import javax.net.ssl.X509TrustManager;

import org.eclipse.jetty.util.IO;
import org.eclipse.jetty.util.component.AbstractLifeCycle;
import org.eclipse.jetty.util.log.Log;
import org.eclipse.jetty.util.log.Logger;
import org.eclipse.jetty.util.resource.Resource;
import org.eclipse.jetty.util.security.CertificateUtils;
import org.eclipse.jetty.util.security.CertificateValidator;
import org.eclipse.jetty.util.security.Password;


/**
 * SslContextFactory is used to configure SSL connectors
 * as well as HttpClient. It holds all SSL parameters and
 * creates SSL context based on these parameters to be
 * used by the SSL connectors.
 */
public class SslContextFactory extends AbstractLifeCycle
{
    public final static TrustManager[] TRUST_ALL_CERTS = new X509TrustManager[]{new X509TrustManager()
    {
        public java.security.cert.X509Certificate[] getAcceptedIssuers()
        {
            return new java.security.cert.X509Certificate[]{};
        }

        public void checkClientTrusted(java.security.cert.X509Certificate[] certs, String authType)
        {
        }

        public void checkServerTrusted(java.security.cert.X509Certificate[] certs, String authType)
        {
        }
    }};

    static final Logger LOG = Log.getLogger(SslContextFactory.class);

    public static final String DEFAULT_KEYMANAGERFACTORY_ALGORITHM =
        (Security.getProperty("ssl.KeyManagerFactory.algorithm") == null ?
                KeyManagerFactory.getDefaultAlgorithm() : Security.getProperty("ssl.KeyManagerFactory.algorithm"));

    public static final String DEFAULT_TRUSTMANAGERFACTORY_ALGORITHM =
        (Security.getProperty("ssl.TrustManagerFactory.algorithm") == null ?
                TrustManagerFactory.getDefaultAlgorithm() : Security.getProperty("ssl.TrustManagerFactory.algorithm"));

    /** String name of key password property. */
    public static final String KEYPASSWORD_PROPERTY = "org.eclipse.jetty.ssl.keypassword";

    /** String name of keystore password property. */
    public static final String PASSWORD_PROPERTY = "org.eclipse.jetty.ssl.password";

    /** Excluded protocols. */
    private final Set<String> _excludeProtocols = new LinkedHashSet<>();

    /** Included protocols. */
    private Set<String> _includeProtocols = null;

    /** Excluded cipher suites. */
    private final Set<String> _excludeCipherSuites = new LinkedHashSet<>();
    /** Included cipher suites. */
    private Set<String> _includeCipherSuites = null;

    /** Keystore path. */
    private String _keyStorePath;
    /** Keystore provider name */
    private String _keyStoreProvider;
    /** Keystore type */
    private String _keyStoreType = "JKS";
    /** Keystore input stream */
    private InputStream _keyStoreInputStream;

    /** SSL certificate alias */
    private String _certAlias;

    /** Truststore path */
    private String _trustStorePath;
    /** Truststore provider name */
    private String _trustStoreProvider;
    /** Truststore type */
    private String _trustStoreType = "JKS";
    /** Truststore input stream */
    private InputStream _trustStoreInputStream;

    /** Set to true if client certificate authentication is required */
    private boolean _needClientAuth = false;
    /** Set to true if client certificate authentication is desired */
    private boolean _wantClientAuth = false;

    /** Keystore password */
    private transient Password _keyStorePassword;
    /** Key manager password */
    private transient Password _keyManagerPassword;
    /** Truststore password */
    private transient Password _trustStorePassword;

    /** SSL provider name */
    private String _sslProvider;
    /** SSL protocol name */
    private String _sslProtocol = "TLS";

    /** SecureRandom algorithm */
    private String _secureRandomAlgorithm;
    /** KeyManager factory algorithm */
    private String _keyManagerFactoryAlgorithm = DEFAULT_KEYMANAGERFACTORY_ALGORITHM;
    /** TrustManager factory algorithm */
    private String _trustManagerFactoryAlgorithm = DEFAULT_TRUSTMANAGERFACTORY_ALGORITHM;

    /** Set to true if SSL certificate validation is required */
    private boolean _validateCerts;
    /** Set to true if SSL certificate of the peer validation is required */
    private boolean _validatePeerCerts;
    /** Maximum certification path length (n - number of intermediate certs, -1 for unlimited) */
    private int _maxCertPathLength = -1;
    /** Path to file that contains Certificate Revocation List */
    private String _crlPath;
    /** Set to true to enable CRL Distribution Points (CRLDP) support */
    private boolean _enableCRLDP = false;
    /** Set to true to enable On-Line Certificate Status Protocol (OCSP) support */
    private boolean _enableOCSP = false;
    /** Location of OCSP Responder */
    private String _ocspResponderURL;

    /** SSL keystore */
    private KeyStore _keyStore;
    /** SSL truststore */
    private KeyStore _trustStore;
    /** Set to true to enable SSL Session caching */
    private boolean _sessionCachingEnabled = true;
    /** SSL session cache size */
    private int _sslSessionCacheSize;
    /** SSL session timeout */
    private int _sslSessionTimeout;

    /** SSL context */
    private SSLContext _context;

    /** EndpointIdentificationAlgorithm - when set to "HTTPS" hostname verification will be enabled */
    private String _endpointIdentificationAlgorithm = null;

    /** Whether to blindly trust certificates */
    private boolean _trustAll;

    /** Whether TLS renegotiation is allowed */
    private boolean _renegotiationAllowed = true;

    /**
     * Construct an instance of SslContextFactory
     * Default constructor for use in XmlConfiguration files
     */
    public SslContextFactory()
    {
        this(false);
    }

    /**
     * Construct an instance of SslContextFactory
     * Default constructor for use in XmlConfiguration files
     * @param trustAll whether to blindly trust all certificates
     * @see #setTrustAll(boolean)
     */
    public SslContextFactory(boolean trustAll)
    {
        setTrustAll(trustAll);
<<<<<<< HEAD
        setExcludeCipherSuites(
                "SSL_RSA_WITH_DES_CBC_SHA",
                "SSL_DHE_RSA_WITH_DES_CBC_SHA",
                "SSL_DHE_DSS_WITH_DES_CBC_SHA",
                "SSL_RSA_EXPORT_WITH_RC4_40_MD5",
                "SSL_RSA_EXPORT_WITH_DES40_CBC_SHA",
                "SSL_DHE_RSA_EXPORT_WITH_DES40_CBC_SHA",
                "SSL_DHE_DSS_EXPORT_WITH_DES40_CBC_SHA");
=======
        addExcludeProtocols("SSL", "SSLv2", "SSLv3");
>>>>>>> aea5070e
    }

    /**
     * Construct an instance of SslContextFactory
     * @param keyStorePath default keystore location
     */
    public SslContextFactory(String keyStorePath)
    {
        _keyStorePath = keyStorePath;
    }

    /**
     * Create the SSLContext object and start the lifecycle
     * @see org.eclipse.jetty.util.component.AbstractLifeCycle#doStart()
     */
    @Override
    protected void doStart() throws Exception
    {
        if (_context == null)
        {
            if (_keyStore==null && _keyStoreInputStream == null && _keyStorePath == null &&
                _trustStore==null && _trustStoreInputStream == null && _trustStorePath == null )
            {
                TrustManager[] trust_managers=null;

                if (_trustAll)
                {
                    if (LOG.isDebugEnabled())
                        LOG.debug("No keystore or trust store configured.  ACCEPTING UNTRUSTED CERTIFICATES!!!!!");
                    // Create a trust manager that does not validate certificate chains
                    trust_managers = TRUST_ALL_CERTS;
                }

                SecureRandom secureRandom = (_secureRandomAlgorithm == null)?null:SecureRandom.getInstance(_secureRandomAlgorithm);
                SSLContext context = SSLContext.getInstance(_sslProtocol);
                context.init(null, trust_managers, secureRandom);
                _context = context;
            }
            else
            {
                // verify that keystore and truststore
                // parameters are set up correctly
                checkKeyStore();

                KeyStore keyStore = loadKeyStore();
                KeyStore trustStore = loadTrustStore();

                Collection<? extends CRL> crls = loadCRL(_crlPath);

                if (_validateCerts && keyStore != null)
                {
                    if (_certAlias == null)
                    {
                        List<String> aliases = Collections.list(keyStore.aliases());
                        _certAlias = aliases.size() == 1 ? aliases.get(0) : null;
                    }

                    Certificate cert = _certAlias == null?null:keyStore.getCertificate(_certAlias);
                    if (cert == null)
                    {
                        throw new Exception("No certificate found in the keystore" + (_certAlias==null ? "":" for alias " + _certAlias));
                    }

                    CertificateValidator validator = new CertificateValidator(trustStore, crls);
                    validator.setMaxCertPathLength(_maxCertPathLength);
                    validator.setEnableCRLDP(_enableCRLDP);
                    validator.setEnableOCSP(_enableOCSP);
                    validator.setOcspResponderURL(_ocspResponderURL);
                    validator.validate(keyStore, cert);
                }

                KeyManager[] keyManagers = getKeyManagers(keyStore);
                TrustManager[] trustManagers = getTrustManagers(trustStore,crls);

                SecureRandom secureRandom = (_secureRandomAlgorithm == null)?null:SecureRandom.getInstance(_secureRandomAlgorithm);
                SSLContext context = _sslProvider == null ? SSLContext.getInstance(_sslProtocol) : SSLContext.getInstance(_sslProtocol,_sslProvider);
                context.init(keyManagers,trustManagers,secureRandom);
                _context = context;
            }

            SSLEngine engine = newSSLEngine();
            if (LOG.isDebugEnabled())
            {
                LOG.debug("Enabled Protocols {} of {}",Arrays.asList(engine.getEnabledProtocols()),Arrays.asList(engine.getSupportedProtocols()));
                LOG.debug("Enabled Ciphers   {} of {}",Arrays.asList(engine.getEnabledCipherSuites()),Arrays.asList(engine.getSupportedCipherSuites()));
            }
        }
    }

    @Override
    protected void doStop() throws Exception
    {
        _context = null;
        super.doStop();
    }

    /**
     * @return The array of protocol names to exclude from
     * {@link SSLEngine#setEnabledProtocols(String[])}
     */
    public String[] getExcludeProtocols()
    {
        return _excludeProtocols.toArray(new String[_excludeProtocols.size()]);
    }

    /**
     * @param protocols
     *            The array of protocol names to exclude from
     *            {@link SSLEngine#setEnabledProtocols(String[])}
     */
    public void setExcludeProtocols(String... protocols)
    {
        checkNotStarted();
        _excludeProtocols.clear();
        _excludeProtocols.addAll(Arrays.asList(protocols));
    }

    /**
     * @param protocol Protocol names to add to {@link SSLEngine#setEnabledProtocols(String[])}
     */
    public void addExcludeProtocols(String... protocol)
    {
        checkNotStarted();
        _excludeProtocols.addAll(Arrays.asList(protocol));
    }

    /**
     * @return The array of protocol names to include in
     * {@link SSLEngine#setEnabledProtocols(String[])}
     */
    public String[] getIncludeProtocols()
    {
        return _includeProtocols.toArray(new String[_includeProtocols.size()]);
    }

    /**
     * @param protocols
     *            The array of protocol names to include in
     *            {@link SSLEngine#setEnabledProtocols(String[])}
     */
    public void setIncludeProtocols(String... protocols)
    {
        checkNotStarted();
        _includeProtocols = new LinkedHashSet<>(Arrays.asList(protocols));
    }

    /**
     * @return The array of cipher suite names to exclude from
     * {@link SSLEngine#setEnabledCipherSuites(String[])}
     */
    public String[] getExcludeCipherSuites()
    {
        return _excludeCipherSuites.toArray(new String[_excludeCipherSuites.size()]);
    }

    /**
     * You can either use the exact cipher suite name or a a regular expression.
     * @param cipherSuites
     *            The array of cipher suite names to exclude from
     *            {@link SSLEngine#setEnabledCipherSuites(String[])}
     */
    public void setExcludeCipherSuites(String... cipherSuites)
    {
        checkNotStarted();
        _excludeCipherSuites.clear();
        _excludeCipherSuites.addAll(Arrays.asList(cipherSuites));
    }

    /**
     * @param cipher Cipher names to add to {@link SSLEngine#setEnabledCipherSuites(String[])}
     */
    public void addExcludeCipherSuites(String... cipher)
    {
        checkNotStarted();
        _excludeCipherSuites.addAll(Arrays.asList(cipher));
    }

    /**
     * @return The array of cipher suite names to include in
     * {@link SSLEngine#setEnabledCipherSuites(String[])}
     */
    public String[] getIncludeCipherSuites()
    {
        return _includeCipherSuites.toArray(new String[_includeCipherSuites.size()]);
    }

    /**
     * You can either use the exact cipher suite name or a a regular expression.
     * @param cipherSuites
     *            The array of cipher suite names to include in
     *            {@link SSLEngine#setEnabledCipherSuites(String[])}
     */
    public void setIncludeCipherSuites(String... cipherSuites)
    {
        checkNotStarted();
        _includeCipherSuites = new LinkedHashSet<>(Arrays.asList(cipherSuites));
    }

    /**
     * @return The file or URL of the SSL Key store.
     */
    public String getKeyStorePath()
    {
        return _keyStorePath;
    }

    /**
     * @param keyStorePath
     *            The file or URL of the SSL Key store.
     */
    public void setKeyStorePath(String keyStorePath)
    {
        checkNotStarted();
        _keyStorePath = keyStorePath;
    }

    /**
     * @return The provider of the key store
     */
    public String getKeyStoreProvider()
    {
        return _keyStoreProvider;
    }

    /**
     * @param keyStoreProvider
     *            The provider of the key store
     */
    public void setKeyStoreProvider(String keyStoreProvider)
    {
        checkNotStarted();
        _keyStoreProvider = keyStoreProvider;
    }

    /**
     * @return The type of the key store (default "JKS")
     */
    public String getKeyStoreType()
    {
        return (_keyStoreType);
    }

    /**
     * @param keyStoreType
     *            The type of the key store (default "JKS")
     */
    public void setKeyStoreType(String keyStoreType)
    {
        checkNotStarted();
        _keyStoreType = keyStoreType;
    }

    /**
     * @return Alias of SSL certificate for the connector
     */
    public String getCertAlias()
    {
        return _certAlias;
    }

    /**
     * @param certAlias
     *            Alias of SSL certificate for the connector
     */
    public void setCertAlias(String certAlias)
    {
        checkNotStarted();
        _certAlias = certAlias;
    }

    /**
     * @return The file name or URL of the trust store location
     */
    public String getTrustStore()
    {
        return _trustStorePath;
    }

    /**
     * @param trustStorePath
     *            The file name or URL of the trust store location
     */
    public void setTrustStorePath(String trustStorePath)
    {
        checkNotStarted();
        _trustStorePath = trustStorePath;
    }

    /**
     * @return The provider of the trust store
     */
    public String getTrustStoreProvider()
    {
        return _trustStoreProvider;
    }

    /**
     * @param trustStoreProvider
     *            The provider of the trust store
     */
    public void setTrustStoreProvider(String trustStoreProvider)
    {
        checkNotStarted();
        _trustStoreProvider = trustStoreProvider;
    }

    /**
     * @return The type of the trust store (default "JKS")
     */
    public String getTrustStoreType()
    {
        return _trustStoreType;
    }

    /**
     * @param trustStoreType
     *            The type of the trust store (default "JKS")
     */
    public void setTrustStoreType(String trustStoreType)
    {
        checkNotStarted();
        _trustStoreType = trustStoreType;
    }

    /**
     * @return True if SSL needs client authentication.
     * @see SSLEngine#getNeedClientAuth()
     */
    public boolean getNeedClientAuth()
    {
        return _needClientAuth;
    }

    /**
     * @param needClientAuth
     *            True if SSL needs client authentication.
     * @see SSLEngine#getNeedClientAuth()
     */
    public void setNeedClientAuth(boolean needClientAuth)
    {
        checkNotStarted();
        _needClientAuth = needClientAuth;
    }

    /**
     * @return True if SSL wants client authentication.
     * @see SSLEngine#getWantClientAuth()
     */
    public boolean getWantClientAuth()
    {
        return _wantClientAuth;
    }

    /**
     * @param wantClientAuth
     *            True if SSL wants client authentication.
     * @see SSLEngine#getWantClientAuth()
     */
    public void setWantClientAuth(boolean wantClientAuth)
    {
        checkNotStarted();
        _wantClientAuth = wantClientAuth;
    }

    /**
     * @return true if SSL certificate has to be validated
     */
    public boolean isValidateCerts()
    {
        return _validateCerts;
    }

    /**
     * @param validateCerts
     *            true if SSL certificates have to be validated
     */
    public void setValidateCerts(boolean validateCerts)
    {
        checkNotStarted();
        _validateCerts = validateCerts;
    }

    /**
     * @return true if SSL certificates of the peer have to be validated
     */
    public boolean isValidatePeerCerts()
    {
        return _validatePeerCerts;
    }

    /**
     * @param validatePeerCerts
     *            true if SSL certificates of the peer have to be validated
     */
    public void setValidatePeerCerts(boolean validatePeerCerts)
    {
        checkNotStarted();
        _validatePeerCerts = validatePeerCerts;
    }


    /**
     * @param password
     *            The password for the key store
     */
    public void setKeyStorePassword(String password)
    {
        checkNotStarted();
        _keyStorePassword = Password.getPassword(PASSWORD_PROPERTY,password,null);
    }

    /**
     * @param password
     *            The password (if any) for the specific key within the key store
     */
    public void setKeyManagerPassword(String password)
    {
        checkNotStarted();
        _keyManagerPassword = Password.getPassword(KEYPASSWORD_PROPERTY,password,null);
    }

    /**
     * @param password
     *            The password for the trust store
     */
    public void setTrustStorePassword(String password)
    {
        checkNotStarted();
        _trustStorePassword = Password.getPassword(PASSWORD_PROPERTY,password,null);
    }

    /**
     * @return The SSL provider name, which if set is passed to
     * {@link SSLContext#getInstance(String, String)}
     */
    public String getProvider()
    {
        return _sslProvider;
    }

    /**
     * @param provider
     *            The SSL provider name, which if set is passed to
     *            {@link SSLContext#getInstance(String, String)}
     */
    public void setProvider(String provider)
    {
        checkNotStarted();
        _sslProvider = provider;
    }

    /**
     * @return The SSL protocol (default "TLS") passed to
     * {@link SSLContext#getInstance(String, String)}
     */
    public String getProtocol()
    {
        return _sslProtocol;
    }

    /**
     * @param protocol
     *            The SSL protocol (default "TLS") passed to
     *            {@link SSLContext#getInstance(String, String)}
     */
    public void setProtocol(String protocol)
    {
        checkNotStarted();
        _sslProtocol = protocol;
    }

    /**
     * @return The algorithm name, which if set is passed to
     * {@link SecureRandom#getInstance(String)} to obtain the {@link SecureRandom} instance passed to
     * {@link SSLContext#init(javax.net.ssl.KeyManager[], javax.net.ssl.TrustManager[], SecureRandom)}
     */
    public String getSecureRandomAlgorithm()
    {
        return _secureRandomAlgorithm;
    }

    /**
     * @param algorithm
     *            The algorithm name, which if set is passed to
     *            {@link SecureRandom#getInstance(String)} to obtain the {@link SecureRandom} instance passed to
     *            {@link SSLContext#init(javax.net.ssl.KeyManager[], javax.net.ssl.TrustManager[], SecureRandom)}
     */
    public void setSecureRandomAlgorithm(String algorithm)
    {
        checkNotStarted();
        _secureRandomAlgorithm = algorithm;
    }

    /**
     * @return The algorithm name (default "SunX509") used by the {@link KeyManagerFactory}
     */
    public String getSslKeyManagerFactoryAlgorithm()
    {
        return (_keyManagerFactoryAlgorithm);
    }

    /**
     * @param algorithm
     *            The algorithm name (default "SunX509") used by the {@link KeyManagerFactory}
     */
    public void setSslKeyManagerFactoryAlgorithm(String algorithm)
    {
        checkNotStarted();
        _keyManagerFactoryAlgorithm = algorithm;
    }

    /**
     * @return The algorithm name (default "SunX509") used by the {@link TrustManagerFactory}
     */
    public String getTrustManagerFactoryAlgorithm()
    {
        return (_trustManagerFactoryAlgorithm);
    }

    /**
     * @return True if all certificates should be trusted if there is no KeyStore or TrustStore
     */
    public boolean isTrustAll()
    {
        return _trustAll;
    }

    /**
     * @param trustAll True if all certificates should be trusted if there is no KeyStore or TrustStore
     */
    public void setTrustAll(boolean trustAll)
    {
        _trustAll = trustAll;
        if(trustAll)
            setEndpointIdentificationAlgorithm(null);
    }

    /**
     * @param algorithm
     *            The algorithm name (default "SunX509") used by the {@link TrustManagerFactory}
     *            Use the string "TrustAll" to install a trust manager that trusts all.
     */
    public void setTrustManagerFactoryAlgorithm(String algorithm)
    {
        checkNotStarted();
        _trustManagerFactoryAlgorithm = algorithm;
    }

    /**
     * @return whether TLS renegotiation is allowed (true by default)
     */
    public boolean isRenegotiationAllowed()
    {
        return _renegotiationAllowed;
    }

    /**
     * @param renegotiationAllowed whether TLS renegotiation is allowed
     */
    public void setRenegotiationAllowed(boolean renegotiationAllowed)
    {
        _renegotiationAllowed = renegotiationAllowed;
    }

    /**
     * @return Path to file that contains Certificate Revocation List
     */
    public String getCrlPath()
    {
        return _crlPath;
    }

    /**
     * @param crlPath
     *            Path to file that contains Certificate Revocation List
     */
    public void setCrlPath(String crlPath)
    {
        checkNotStarted();
        _crlPath = crlPath;
    }

    /**
     * @return Maximum number of intermediate certificates in
     * the certification path (-1 for unlimited)
     */
    public int getMaxCertPathLength()
    {
        return _maxCertPathLength;
    }

    /**
     * @param maxCertPathLength
     *            maximum number of intermediate certificates in
     *            the certification path (-1 for unlimited)
     */
    public void setMaxCertPathLength(int maxCertPathLength)
    {
        checkNotStarted();
        _maxCertPathLength = maxCertPathLength;
    }

    /**
     * @return The SSLContext
     */
    public SSLContext getSslContext()
    {
        if (!isStarted())
            throw new IllegalStateException(getState());
        return _context;
    }

    /**
     * @param sslContext
     *            Set a preconfigured SSLContext
     */
    public void setSslContext(SSLContext sslContext)
    {
        checkNotStarted();
        _context = sslContext;
    }

    /**
     * When set to "HTTPS" hostname verification will be enabled
     *
     * @param endpointIdentificationAlgorithm Set the endpointIdentificationAlgorithm
     */
    public void setEndpointIdentificationAlgorithm(String endpointIdentificationAlgorithm)
    {
        this._endpointIdentificationAlgorithm = endpointIdentificationAlgorithm;
    }

    /**
     * Override this method to provide alternate way to load a keystore.
     *
     * @return the key store instance
     * @throws Exception if the keystore cannot be loaded
     */
    protected KeyStore loadKeyStore() throws Exception
    {
        return _keyStore != null ? _keyStore : CertificateUtils.getKeyStore(_keyStoreInputStream,
                _keyStorePath, _keyStoreType, _keyStoreProvider,
                _keyStorePassword==null? null: _keyStorePassword.toString());
    }

    /**
     * Override this method to provide alternate way to load a truststore.
     *
     * @return the key store instance
     * @throws Exception if the truststore cannot be loaded
     */
    protected KeyStore loadTrustStore() throws Exception
    {
        return _trustStore != null ? _trustStore : CertificateUtils.getKeyStore(_trustStoreInputStream,
                _trustStorePath, _trustStoreType,  _trustStoreProvider,
                _trustStorePassword==null? null: _trustStorePassword.toString());
    }

    /**
     * Loads certificate revocation list (CRL) from a file.
     *
     * Required for integrations to be able to override the mechanism used to
     * load CRL in order to provide their own implementation.
     *
     * @param crlPath path of certificate revocation list file
     * @return Collection of CRL's
     * @throws Exception if the certificate revocation list cannot be loaded
     */
    protected Collection<? extends CRL> loadCRL(String crlPath) throws Exception
    {
        return CertificateUtils.loadCRL(crlPath);
    }

    protected KeyManager[] getKeyManagers(KeyStore keyStore) throws Exception
    {
        KeyManager[] managers = null;

        if (keyStore != null)
        {
            KeyManagerFactory keyManagerFactory = KeyManagerFactory.getInstance(_keyManagerFactoryAlgorithm);
            keyManagerFactory.init(keyStore,_keyManagerPassword == null?(_keyStorePassword == null?null:_keyStorePassword.toString().toCharArray()):_keyManagerPassword.toString().toCharArray());
            managers = keyManagerFactory.getKeyManagers();

            if (_certAlias != null)
            {
                for (int idx = 0; idx < managers.length; idx++)
                {
                    if (managers[idx] instanceof X509KeyManager)
                    {
                        managers[idx] = new AliasedX509ExtendedKeyManager(_certAlias,(X509KeyManager)managers[idx]);
                    }
                }
            }
        }

        return managers;
    }

    protected TrustManager[] getTrustManagers(KeyStore trustStore, Collection<? extends CRL> crls) throws Exception
    {
        TrustManager[] managers = null;
        if (trustStore != null)
        {
            // Revocation checking is only supported for PKIX algorithm
            if (_validatePeerCerts && _trustManagerFactoryAlgorithm.equalsIgnoreCase("PKIX"))
            {
                PKIXBuilderParameters pbParams = new PKIXBuilderParameters(trustStore,new X509CertSelector());

                // Set maximum certification path length
                pbParams.setMaxPathLength(_maxCertPathLength);

                // Make sure revocation checking is enabled
                pbParams.setRevocationEnabled(true);

                if (crls != null && !crls.isEmpty())
                {
                    pbParams.addCertStore(CertStore.getInstance("Collection",new CollectionCertStoreParameters(crls)));
                }

                if (_enableCRLDP)
                {
                    // Enable Certificate Revocation List Distribution Points (CRLDP) support
                    System.setProperty("com.sun.security.enableCRLDP","true");
                }

                if (_enableOCSP)
                {
                    // Enable On-Line Certificate Status Protocol (OCSP) support
                    Security.setProperty("ocsp.enable","true");

                    if (_ocspResponderURL != null)
                    {
                        // Override location of OCSP Responder
                        Security.setProperty("ocsp.responderURL", _ocspResponderURL);
                    }
                }

                TrustManagerFactory trustManagerFactory = TrustManagerFactory.getInstance(_trustManagerFactoryAlgorithm);
                trustManagerFactory.init(new CertPathTrustManagerParameters(pbParams));

                managers = trustManagerFactory.getTrustManagers();
            }
            else
            {
                TrustManagerFactory trustManagerFactory = TrustManagerFactory.getInstance(_trustManagerFactoryAlgorithm);
                trustManagerFactory.init(trustStore);

                managers = trustManagerFactory.getTrustManagers();
            }
        }

        return managers;
    }

    /**
     * Check KeyStore Configuration. Ensures that if keystore has been
     * configured but there's no truststore, that keystore is
     * used as truststore.
     * @throws IllegalStateException if SslContextFactory configuration can't be used.
     */
    public void checkKeyStore()
    {
        if (_context != null)
            return;

        if (_keyStore == null && _keyStoreInputStream == null && _keyStorePath == null)
            throw new IllegalStateException("SSL doesn't have a valid keystore");

        // if the keystore has been configured but there is no
        // truststore configured, use the keystore as the truststore
        if (_trustStore == null && _trustStoreInputStream == null && _trustStorePath == null)
        {
            _trustStore = _keyStore;
            _trustStorePath = _keyStorePath;
            _trustStoreInputStream = _keyStoreInputStream;
            _trustStoreType = _keyStoreType;
            _trustStoreProvider = _keyStoreProvider;
            _trustStorePassword = _keyStorePassword;
            _trustManagerFactoryAlgorithm = _keyManagerFactoryAlgorithm;
        }

        // It's the same stream we cannot read it twice, so read it once in memory
        if (_keyStoreInputStream != null && _keyStoreInputStream == _trustStoreInputStream)
        {
            try
            {
                ByteArrayOutputStream baos = new ByteArrayOutputStream();
                IO.copy(_keyStoreInputStream, baos);
                _keyStoreInputStream.close();

                _keyStoreInputStream = new ByteArrayInputStream(baos.toByteArray());
                _trustStoreInputStream = new ByteArrayInputStream(baos.toByteArray());
            }
            catch (Exception ex)
            {
                throw new IllegalStateException(ex);
            }
        }
    }

    /**
     * Select protocols to be used by the connector
     * based on configured inclusion and exclusion lists
     * as well as enabled and supported protocols.
     * @param enabledProtocols Array of enabled protocols
     * @param supportedProtocols Array of supported protocols
     * @return Array of protocols to enable
     */
    public String[] selectProtocols(String[] enabledProtocols, String[] supportedProtocols)
    {
        Set<String> selected_protocols = new LinkedHashSet<>();

        // Set the starting protocols - either from the included or enabled list
        if (_includeProtocols!=null)
        {
            // Use only the supported included protocols
            for (String protocol : _includeProtocols)
                if(Arrays.asList(supportedProtocols).contains(protocol))
                    selected_protocols.add(protocol);
        }
        else
            selected_protocols.addAll(Arrays.asList(enabledProtocols));


        // Remove any excluded protocols
        selected_protocols.removeAll(_excludeProtocols);

        return selected_protocols.toArray(new String[selected_protocols.size()]);
    }

    /**
     * Select cipher suites to be used by the connector
     * based on configured inclusion and exclusion lists
     * as well as enabled and supported cipher suite lists.
     * @param enabledCipherSuites Array of enabled cipher suites
     * @param supportedCipherSuites Array of supported cipher suites
     * @return Array of cipher suites to enable
     */
    public String[] selectCipherSuites(String[] enabledCipherSuites, String[] supportedCipherSuites)
    {
        Set<String> selected_ciphers = new CopyOnWriteArraySet<>();

        // Set the starting ciphers - either from the included or enabled list
        if (_includeCipherSuites!=null)
            processIncludeCipherSuites(supportedCipherSuites, selected_ciphers);
        else
            selected_ciphers.addAll(Arrays.asList(enabledCipherSuites));

        removeExcludedCipherSuites(selected_ciphers);

        return selected_ciphers.toArray(new String[selected_ciphers.size()]);
    }

    private void processIncludeCipherSuites(String[] supportedCipherSuites, Set<String> selected_ciphers)
    {
        for (String cipherSuite : _includeCipherSuites)
        {
            Pattern p = Pattern.compile(cipherSuite);
            for (String supportedCipherSuite : supportedCipherSuites)
            {
                Matcher m = p.matcher(supportedCipherSuite);
                if (m.matches())
                    selected_ciphers.add(supportedCipherSuite);
            }
        }
    }

    private void removeExcludedCipherSuites(Set<String> selected_ciphers)
    {
        for (String excludeCipherSuite : _excludeCipherSuites)
        {
            Pattern excludeCipherPattern = Pattern.compile(excludeCipherSuite);
            for (String selectedCipherSuite : selected_ciphers)
            {
                Matcher m = excludeCipherPattern.matcher(selectedCipherSuite);
                if (m.matches())
                    selected_ciphers.remove(selectedCipherSuite);
            }
        }
    }

    /**
     * Check if the lifecycle has been started and throw runtime exception
     */
    protected void checkNotStarted()
    {
        if (isStarted())
            throw new IllegalStateException("Cannot modify configuration when "+getState());
    }

    /**
     * @return true if CRL Distribution Points support is enabled
     */
    public boolean isEnableCRLDP()
    {
        return _enableCRLDP;
    }

    /** Enables CRL Distribution Points Support
     * @param enableCRLDP true - turn on, false - turns off
     */
    public void setEnableCRLDP(boolean enableCRLDP)
    {
        checkNotStarted();
        _enableCRLDP = enableCRLDP;
    }

    /**
     * @return true if On-Line Certificate Status Protocol support is enabled
     */
    public boolean isEnableOCSP()
    {
        return _enableOCSP;
    }

    /** Enables On-Line Certificate Status Protocol support
     * @param enableOCSP true - turn on, false - turn off
     */
    public void setEnableOCSP(boolean enableOCSP)
    {
        checkNotStarted();
        _enableOCSP = enableOCSP;
    }

    /**
     * @return Location of the OCSP Responder
     */
    public String getOcspResponderURL()
    {
        return _ocspResponderURL;
    }

    /** Set the location of the OCSP Responder.
     * @param ocspResponderURL location of the OCSP Responder
     */
    public void setOcspResponderURL(String ocspResponderURL)
    {
        checkNotStarted();
        _ocspResponderURL = ocspResponderURL;
    }

    /** Set the key store.
     * @param keyStore the key store to set
     */
    public void setKeyStore(KeyStore keyStore)
    {
        checkNotStarted();
        _keyStore = keyStore;
    }

    /** Set the trust store.
     * @param trustStore the trust store to set
     */
    public void setTrustStore(KeyStore trustStore)
    {
        checkNotStarted();
        _trustStore = trustStore;
    }

    /** Set the key store resource.
     * @param resource the key store resource to set
     */
    public void setKeyStoreResource(Resource resource)
    {
        checkNotStarted();
        try
        {
            _keyStoreInputStream = resource.getInputStream();
        }
        catch (IOException e)
        {
             throw new InvalidParameterException("Unable to get resource "+
                     "input stream for resource "+resource.toString());
        }
    }

    /** Set the trust store resource.
     * @param resource the trust store resource to set
     */
    public void setTrustStoreResource(Resource resource)
    {
        checkNotStarted();
        try
        {
            _trustStoreInputStream = resource.getInputStream();
        }
        catch (IOException e)
        {
             throw new InvalidParameterException("Unable to get resource "+
                     "input stream for resource "+resource.toString());
        }
    }

    /**
    * @return true if SSL Session caching is enabled
    */
    public boolean isSessionCachingEnabled()
    {
        return _sessionCachingEnabled;
    }

    /** Set the flag to enable SSL Session caching.
    * @param enableSessionCaching the value of the flag
    */
    public void setSessionCachingEnabled(boolean enableSessionCaching)
    {
        _sessionCachingEnabled = enableSessionCaching;
    }

    /** Get SSL session cache size.
     * @return SSL session cache size
     */
    public int getSslSessionCacheSize()
    {
        return _sslSessionCacheSize;
    }

    /** SEt SSL session cache size.
     * @param sslSessionCacheSize SSL session cache size to set
     */
    public void setSslSessionCacheSize(int sslSessionCacheSize)
    {
        _sslSessionCacheSize = sslSessionCacheSize;
    }

    /** Get SSL session timeout.
     * @return SSL session timeout
     */
    public int getSslSessionTimeout()
    {
        return _sslSessionTimeout;
    }

    /** Set SSL session timeout.
     * @param sslSessionTimeout SSL session timeout to set
     */
    public void setSslSessionTimeout(int sslSessionTimeout)
    {
        _sslSessionTimeout = sslSessionTimeout;
    }


    public SSLServerSocket newSslServerSocket(String host,int port,int backlog) throws IOException
    {
        SSLServerSocketFactory factory = _context.getServerSocketFactory();

        SSLServerSocket socket =
            (SSLServerSocket) (host==null ?
                        factory.createServerSocket(port,backlog):
                        factory.createServerSocket(port,backlog,InetAddress.getByName(host)));

        if (getWantClientAuth())
            socket.setWantClientAuth(getWantClientAuth());
        if (getNeedClientAuth())
            socket.setNeedClientAuth(getNeedClientAuth());

        socket.setEnabledCipherSuites(selectCipherSuites(
                                            socket.getEnabledCipherSuites(),
                                            socket.getSupportedCipherSuites()));
        socket.setEnabledProtocols(selectProtocols(socket.getEnabledProtocols(),socket.getSupportedProtocols()));

        return socket;
    }

    public SSLSocket newSslSocket() throws IOException
    {
        SSLSocketFactory factory = _context.getSocketFactory();

        SSLSocket socket = (SSLSocket)factory.createSocket();

        if (getWantClientAuth())
            socket.setWantClientAuth(getWantClientAuth());
        if (getNeedClientAuth())
            socket.setNeedClientAuth(getNeedClientAuth());

        socket.setEnabledCipherSuites(selectCipherSuites(
                                            socket.getEnabledCipherSuites(),
                                            socket.getSupportedCipherSuites()));
        socket.setEnabledProtocols(selectProtocols(socket.getEnabledProtocols(),socket.getSupportedProtocols()));

        return socket;
    }

    /**
     * Factory method for "scratch" {@link SSLEngine}s, usually only used for retrieving configuration
     * information such as the application buffer size or the list of protocols/ciphers.
     * <p />
     * This method should not be used for creating {@link SSLEngine}s that are used in actual socket
     * communication.
     *
     * @return a new, "scratch" {@link SSLEngine}
     */
    public SSLEngine newSSLEngine()
    {
        if (!isRunning())
            throw new IllegalStateException("!STARTED");
        SSLEngine sslEngine=_context.createSSLEngine();
        customize(sslEngine);
        return sslEngine;
    }

    /**
     * General purpose factory method for creating {@link SSLEngine}s, although creation of
     * {@link SSLEngine}s on the server-side should prefer {@link #newSSLEngine(InetSocketAddress)}.
     *
     * @param host the remote host
     * @param port the remote port
     * @return a new {@link SSLEngine}
     */
    public SSLEngine newSSLEngine(String host, int port)
    {
        if (!isRunning())
            throw new IllegalStateException("!STARTED");
        SSLEngine sslEngine=isSessionCachingEnabled()
            ? _context.createSSLEngine(host, port)
            : _context.createSSLEngine();
        customize(sslEngine);
        return sslEngine;
    }

    /**
     * Server-side only factory method for creating {@link SSLEngine}s.
     * <p />
     * If the given {@code address} is null, it is equivalent to {@link #newSSLEngine()}, otherwise
     * {@link #newSSLEngine(String, int)} is called.
     * <p />
     * If {@link #getNeedClientAuth()} is {@code true}, then the host name is passed to
     * {@link #newSSLEngine(String, int)}, possibly incurring in a reverse DNS lookup, which takes time
     * and may hang the selector (since this method is usually called by the selector thread).
     * <p />
     * Otherwise, the host address is passed to {@link #newSSLEngine(String, int)} without DNS lookup
     * penalties.
     * <p />
     * Clients that wish to create {@link SSLEngine} instances must use {@link #newSSLEngine(String, int)}.
     *
     * @param address the remote peer address
     * @return a new {@link SSLEngine}
     */
    public SSLEngine newSSLEngine(InetSocketAddress address)
    {
        if (address == null)
            return newSSLEngine();

        boolean useHostName = getNeedClientAuth();
        String hostName = useHostName ? address.getHostName() : address.getAddress().getHostAddress();
        return newSSLEngine(hostName, address.getPort());
    }

    public void customize(SSLEngine sslEngine)
    {
        SSLParameters sslParams = sslEngine.getSSLParameters();
        sslParams.setEndpointIdentificationAlgorithm(_endpointIdentificationAlgorithm);
        sslEngine.setSSLParameters(sslParams);

        if (getWantClientAuth())
            sslEngine.setWantClientAuth(getWantClientAuth());
        if (getNeedClientAuth())
            sslEngine.setNeedClientAuth(getNeedClientAuth());

        sslEngine.setEnabledCipherSuites(selectCipherSuites(
                sslEngine.getEnabledCipherSuites(),
                sslEngine.getSupportedCipherSuites()));

        sslEngine.setEnabledProtocols(selectProtocols(sslEngine.getEnabledProtocols(),sslEngine.getSupportedProtocols()));
    }

    public static X509Certificate[] getCertChain(SSLSession sslSession)
    {
        try
        {
            Certificate[] javaxCerts=sslSession.getPeerCertificates();
            if (javaxCerts==null||javaxCerts.length==0)
                return null;

            int length=javaxCerts.length;
            X509Certificate[] javaCerts=new X509Certificate[length];

            java.security.cert.CertificateFactory cf=java.security.cert.CertificateFactory.getInstance("X.509");
            for (int i=0; i<length; i++)
            {
                byte bytes[]=javaxCerts[i].getEncoded();
                ByteArrayInputStream stream=new ByteArrayInputStream(bytes);
                javaCerts[i]=(X509Certificate)cf.generateCertificate(stream);
            }

            return javaCerts;
        }
        catch (SSLPeerUnverifiedException pue)
        {
            return null;
        }
        catch (Exception e)
        {
            LOG.warn(Log.EXCEPTION,e);
            return null;
        }
    }

    /**
     * Given the name of a TLS/SSL cipher suite, return an int representing it effective stream
     * cipher key strength. i.e. How much entropy material is in the key material being fed into the
     * encryption routines.
     *
     * <p>
     * This is based on the information on effective key lengths in RFC 2246 - The TLS Protocol
     * Version 1.0, Appendix C. CipherSuite definitions:
     *
     * <pre>
     *                         Effective
     *     Cipher       Type    Key Bits
     *
     *     NULL       * Stream     0
     *     IDEA_CBC     Block    128
     *     RC2_CBC_40 * Block     40
     *     RC4_40     * Stream    40
     *     RC4_128      Stream   128
     *     DES40_CBC  * Block     40
     *     DES_CBC      Block     56
     *     3DES_EDE_CBC Block    168
     * </pre>
     *
     * @param cipherSuite String name of the TLS cipher suite.
     * @return int indicating the effective key entropy bit-length.
     */
    public static int deduceKeyLength(String cipherSuite)
    {
        // Roughly ordered from most common to least common.
        if (cipherSuite == null)
            return 0;
        else if (cipherSuite.contains("WITH_AES_256_"))
            return 256;
        else if (cipherSuite.contains("WITH_RC4_128_"))
            return 128;
        else if (cipherSuite.contains("WITH_AES_128_"))
            return 128;
        else if (cipherSuite.contains("WITH_RC4_40_"))
            return 40;
        else if (cipherSuite.contains("WITH_3DES_EDE_CBC_"))
            return 168;
        else if (cipherSuite.contains("WITH_IDEA_CBC_"))
            return 128;
        else if (cipherSuite.contains("WITH_RC2_CBC_40_"))
            return 40;
        else if (cipherSuite.contains("WITH_DES40_CBC_"))
            return 40;
        else if (cipherSuite.contains("WITH_DES_CBC_"))
            return 56;
        else
            return 0;
    }

    @Override
    public String toString()
    {
        return String.format("%s@%x(%s,%s)",
                getClass().getSimpleName(),
                hashCode(),
                _keyStorePath,
                _trustStorePath);
    }
}<|MERGE_RESOLUTION|>--- conflicted
+++ resolved
@@ -44,6 +44,7 @@
 import java.util.concurrent.CopyOnWriteArraySet;
 import java.util.regex.Matcher;
 import java.util.regex.Pattern;
+
 import javax.net.ssl.CertPathTrustManagerParameters;
 import javax.net.ssl.KeyManager;
 import javax.net.ssl.KeyManagerFactory;
@@ -223,7 +224,7 @@
     public SslContextFactory(boolean trustAll)
     {
         setTrustAll(trustAll);
-<<<<<<< HEAD
+        addExcludeProtocols("SSL", "SSLv2", "SSLv3");
         setExcludeCipherSuites(
                 "SSL_RSA_WITH_DES_CBC_SHA",
                 "SSL_DHE_RSA_WITH_DES_CBC_SHA",
@@ -232,10 +233,7 @@
                 "SSL_RSA_EXPORT_WITH_DES40_CBC_SHA",
                 "SSL_DHE_RSA_EXPORT_WITH_DES40_CBC_SHA",
                 "SSL_DHE_DSS_EXPORT_WITH_DES40_CBC_SHA");
-=======
-        addExcludeProtocols("SSL", "SSLv2", "SSLv3");
->>>>>>> aea5070e
-    }
+}
 
     /**
      * Construct an instance of SslContextFactory
