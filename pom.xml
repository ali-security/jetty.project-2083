--- conflicted
+++ resolved
@@ -6,11 +6,7 @@
     <version>20</version>
   </parent>
   <artifactId>jetty-project</artifactId>
-<<<<<<< HEAD
-  <version>8.1.15-SNAPSHOT</version>
-=======
-  <version>7.6.16-SNAPSHOT</version>
->>>>>>> adbc6879
+  <version>8.1.16-SNAPSHOT</version>
   <name>Jetty :: Project</name>
   <url>http://www.eclipse.org/jetty</url>
   <packaging>pom</packaging>
