--- conflicted
+++ resolved
@@ -814,18 +814,15 @@
       </build>
     </profile>
     <profile>
-<<<<<<< HEAD
-        <id>osgi</id>
-        <activation>
-            <jdk>[1.7,1.8)</jdk>
-        </activation>
-        <modules>
-            <module>jetty-osgi</module>
-        </modules>
-    </profile>
-    <profile>
-=======
->>>>>>> b994db69
+      <id>osgi</id>
+      <activation>
+        <jdk>[1.7,1.8)</jdk>
+      </activation>
+      <modules>
+        <module>jetty-osgi</module>
+      </modules>
+    </profile>
+    <profile>
       <id>7u9</id>
       <activation>
         <property>
@@ -955,7 +952,6 @@
       </activation>
       <properties>
         <npn.version>1.1.6.v20130911</npn.version>
-<<<<<<< HEAD
         <alpn.version>7.0.0</alpn.version>
       </properties>
     </profile>
@@ -969,8 +965,6 @@
       </activation>
       <properties>
         <alpn.version>8.0.0</alpn.version>
-=======
->>>>>>> b994db69
       </properties>
     </profile>
   </profiles>
