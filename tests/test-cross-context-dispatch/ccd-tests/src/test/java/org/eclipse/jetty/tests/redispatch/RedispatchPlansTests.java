//
// ========================================================================
// Copyright (c) 1995 Mort Bay Consulting Pty Ltd and others.
//
// This program and the accompanying materials are made available under the
// terms of the Eclipse Public License v. 2.0 which is available at
// https://www.eclipse.org/legal/epl-2.0, or the Apache License, Version 2.0
// which is available at https://www.apache.org/licenses/LICENSE-2.0.
//
// SPDX-License-Identifier: EPL-2.0 OR Apache-2.0
// ========================================================================
//

package org.eclipse.jetty.tests.redispatch;

import java.io.IOException;
import java.io.StringReader;
import java.nio.file.Files;
import java.nio.file.Path;
import java.util.ArrayList;
import java.util.List;
import java.util.Properties;
import java.util.concurrent.TimeUnit;
import java.util.stream.Stream;

import org.eclipse.jetty.client.ContentResponse;
import org.eclipse.jetty.http.HttpHeader;
import org.eclipse.jetty.http.HttpStatus;
import org.eclipse.jetty.tests.ccd.common.DispatchPlan;
import org.eclipse.jetty.tests.ccd.common.HttpRequest;
import org.eclipse.jetty.tests.ccd.common.Property;
import org.eclipse.jetty.tests.testers.JettyHomeTester;
import org.eclipse.jetty.toolchain.test.MavenPaths;
import org.junit.jupiter.api.AfterEach;
import org.junit.jupiter.api.BeforeEach;
import org.junit.jupiter.api.TestInfo;
import org.junit.jupiter.params.ParameterizedTest;
import org.junit.jupiter.params.provider.Arguments;
import org.junit.jupiter.params.provider.MethodSource;

import static org.hamcrest.MatcherAssert.assertThat;
import static org.hamcrest.Matchers.hasItem;
import static org.hamcrest.Matchers.is;
import static org.junit.jupiter.api.Assertions.assertEquals;
import static org.junit.jupiter.api.Assertions.assertNotNull;
import static org.junit.jupiter.api.Assertions.assertTrue;

public class RedispatchPlansTests extends AbstractRedispatchTest
{
    private InitializedJettyBase jettyBase;
    private JettyHomeTester.Run runStart;

    @BeforeEach
    public void startJettyBase(TestInfo testInfo) throws Exception
    {
        jettyBase = new InitializedJettyBase(testInfo);

        String[] argsStart = {
            "jetty.http.port=" + jettyBase.httpPort
        };

        runStart = jettyBase.distribution.start(argsStart);

        assertTrue(runStart.awaitConsoleLogsFor("Started oejs.Server@", START_TIMEOUT, TimeUnit.SECONDS));
    }

    @AfterEach
    public void stopJettyBase()
    {
        if (runStart.getProcess().isAlive())
            runStart.close();
    }

    public static Stream<Arguments> dispatchPlans() throws IOException
    {
        List<Arguments> plans = new ArrayList<>();

        List<String> disabledTests = new ArrayList<>();
<<<<<<< HEAD
        disabledTests.add("ee10-session-ee8-ee9-ee8.txt"); // causes an ISE
        disabledTests.add("ee11-session-ee8-ee9-ee8.txt"); // causes an ISE
=======
>>>>>>> 99faa7a9

        Path testPlansDir = MavenPaths.findTestResourceDir("plans");
        try (Stream<Path> plansStream = Files.list(testPlansDir))
        {
            List<Path> testPlans = plansStream
                .filter(Files::isRegularFile)
                .filter((file) -> file.getFileName().toString().endsWith(".txt"))
                .filter((file) -> !disabledTests.contains(file.getFileName().toString()))
                .toList();

            for (Path plansText : testPlans)
            {
                plans.add(Arguments.of(DispatchPlan.read(plansText)));
            }
        }

        return plans.stream();
    }

    @ParameterizedTest
    @MethodSource("dispatchPlans")
    public void testRedispatch(DispatchPlan dispatchPlan) throws Exception
    {
        HttpRequest requestStep = dispatchPlan.getRequestStep();
        assertNotNull(requestStep);
        ContentResponse response = client.newRequest("localhost", jettyBase.httpPort)
            .method(requestStep.getMethod())
            .headers((headers) ->
                headers.put("X-DispatchPlan", dispatchPlan.id()))
            .path(requestStep.getRequestPath())
            .send();
        String responseDetails = toResponseDetails(response);
        assertThat(responseDetails, response.getStatus(), is(HttpStatus.OK_200));

        Properties responseProps = new Properties();
        try (StringReader stringReader = new StringReader(response.getContentAsString()))
        {
            responseProps.load(stringReader);
        }

        dumpProperties(responseProps);

        int expectedEventCount = dispatchPlan.getExpectedEvents().size();
        assertThat(responseProps.getProperty("dispatchPlan.events.count"), is(Integer.toString(expectedEventCount)));
        for (int i = 0; i < expectedEventCount; i++)
        {
            assertThat("id[" + dispatchPlan.id() + "] event[" + i + "]", responseProps.getProperty("dispatchPlan.event[" + i + "]"), is(dispatchPlan.getExpectedEvents().get(i)));
        }

        if (dispatchPlan.getExpectedContentType() != null)
        {
            assertThat("Expected ContentType", response.getHeaders().get(HttpHeader.CONTENT_TYPE), is(dispatchPlan.getExpectedContentType()));
        }

        for (Property expectedProperty : dispatchPlan.getExpectedProperties())
        {
            assertProperty(dispatchPlan.id(), responseProps, expectedProperty.getName(), is(expectedProperty.getValue()));
        }

        // Ensure that all seen session ids are the same.
        if (dispatchPlan.isExpectedSessionIds())
        {
            // Verify that Request Attributes for Session.id are in agreement
            List<String> attrNames = responseProps.keySet().stream()
                .map(Object::toString)
                .filter((name) -> name.startsWith("req.attr[session["))
                .toList();

            if (attrNames.size() > 1)
            {
                String expectedId = responseProps.getProperty(attrNames.get(0));
                for (String name : attrNames)
                {
                    assertEquals(expectedId, responseProps.getProperty(name));
                }
            }

            // stop the forked running server.
            // we need to verify the session behaviors, and can only do that on a stopped server.
            runStart.close();

            // Verify that Context Attributes for Session.id are in agreement
            // And that all ids have had their .commit() and .release() methods called.
            Path sessionLog = jettyBase.jettyBase.resolve("work/session.log");
            assertTrue(Files.isRegularFile(sessionLog), "Missing " + sessionLog);

            List<String> logEntries = Files.readAllLines(sessionLog);
            List<String> newSessions = logEntries.stream()
                .filter(line -> line.contains("SessionCache.event.newSession()"))
                .map(line -> line.substring(line.indexOf("=") + 1))
                .toList();
            // we should have the commit() and release() for each new Session.
            for (String sessionId : newSessions)
            {
                assertThat(logEntries, hasItem("SessionCache.event.commit()=" + sessionId));
                assertThat(logEntries, hasItem("SessionCache.event.release()=" + sessionId));
            }
        }
    }
}<|MERGE_RESOLUTION|>--- conflicted
+++ resolved
@@ -76,11 +76,6 @@
         List<Arguments> plans = new ArrayList<>();
 
         List<String> disabledTests = new ArrayList<>();
-<<<<<<< HEAD
-        disabledTests.add("ee10-session-ee8-ee9-ee8.txt"); // causes an ISE
-        disabledTests.add("ee11-session-ee8-ee9-ee8.txt"); // causes an ISE
-=======
->>>>>>> 99faa7a9
 
         Path testPlansDir = MavenPaths.findTestResourceDir("plans");
         try (Stream<Path> plansStream = Files.list(testPlansDir))
